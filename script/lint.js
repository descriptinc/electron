--- conflicted
+++ resolved
@@ -102,11 +102,7 @@
   run: (opts, filenames) => {
     const rcfile = path.join(DEPOT_TOOLS, 'pylintrc');
     const args = ['--rcfile=' + rcfile, ...filenames];
-<<<<<<< HEAD
-    const env = Object.assign({ PYTHONPATH: path.join(SOURCE_ROOT, 'script') }, process.env);
-=======
     const env = Object.assign({ PYTHONPATH: path.join(ELECTRON_ROOT, 'script') }, process.env);
->>>>>>> 34769dd9
     spawnAndCheckExitCode('pylint', args, { env });
   }
 }, {
