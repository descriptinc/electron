--- conflicted
+++ resolved
@@ -330,11 +330,7 @@
 
       expect(() => {
         crypto.createPrivateKey({ key: ed448, format: 'jwk' });
-<<<<<<< HEAD
-      }).to.throw(/Failed to create key - unsupported algorithm/);
-=======
       }).to.throw(/Invalid JWK data/);
->>>>>>> 34769dd9
     });
   });
 
