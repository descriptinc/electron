--- conflicted
+++ resolved
@@ -577,11 +577,7 @@
     it('rejects the request when the callback is called with -2', async () => {
       const ses = session.fromPartition(`${Math.random()}`);
       let validate: () => void;
-<<<<<<< HEAD
-      ses.setCertificateVerifyProc(({ hostname, certificate, verificationResult }, callback) => {
-=======
       ses.setCertificateVerifyProc(({ hostname, certificate, verificationResult, isIssuedByKnownRoot }, callback) => {
->>>>>>> 34769dd9
         if (hostname !== '127.0.0.1') return callback(-3);
         validate = () => {
           expect(certificate.issuerName).to.equal('Intermediate CA');
