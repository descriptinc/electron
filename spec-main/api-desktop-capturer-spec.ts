--- conflicted
+++ resolved
@@ -135,11 +135,7 @@
     const ids = mediaSourceId.split(':');
     expect(ids[1]).to.not.equal(ids[2]);
 
-<<<<<<< HEAD
-    const sources = await getSources({
-=======
     const sources = await desktopCapturer.getSources({
->>>>>>> 34769dd9
       types: ['window'],
       thumbnailSize: { width: 0, height: 0 }
     });
