--- conflicted
+++ resolved
@@ -56,13 +56,8 @@
 
   interface WebContents {
     _loadURL(url: string, options: ElectronInternal.LoadURLOptions): void;
-<<<<<<< HEAD
-    getOwnerBrowserWindow(): Electron.BrowserWindow;
-    getLastWebPreferences(): Electron.WebPreferences;
-=======
     getOwnerBrowserWindow(): Electron.BrowserWindow | null;
     getLastWebPreferences(): Electron.WebPreferences | null;
->>>>>>> 34769dd9
     _getProcessMemoryInfo(): Electron.ProcessMemoryInfo;
     _getPreloadPaths(): string[];
     equal(other: WebContents): boolean;
