--- conflicted
+++ resolved
@@ -1,18 +1,10 @@
 {
   "name": "electron",
-<<<<<<< HEAD
-  "version": "15.3.5",
-  "repository": "https://github.com/electron/electron",
-  "description": "Build cross platform desktop apps with JavaScript, HTML, and CSS",
-  "devDependencies": {
-    "@electron/docs-parser": "^0.12.2",
-=======
   "version": "17.0.0",
   "repository": "https://github.com/electron/electron",
   "description": "Build cross platform desktop apps with JavaScript, HTML, and CSS",
   "devDependencies": {
     "@electron/docs-parser": "^0.12.3",
->>>>>>> 34769dd9
     "@electron/typescript-definitions": "^8.9.5",
     "@octokit/auth-app": "^2.10.0",
     "@octokit/rest": "^18.0.3",
@@ -64,13 +56,8 @@
     "minimist": "^1.2.5",
     "null-loader": "^4.0.0",
     "pre-flight": "^1.1.0",
-<<<<<<< HEAD
-    "remark-cli": "^4.0.0",
-    "remark-preset-lint-markdown-style-guide": "^2.1.1",
-=======
     "remark-cli": "^10.0.0",
     "remark-preset-lint-markdown-style-guide": "^4.0.0",
->>>>>>> 34769dd9
     "semver": "^5.6.0",
     "shx": "^0.3.2",
     "standard-markdown": "^6.0.0",
