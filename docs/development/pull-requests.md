--- conflicted
+++ resolved
@@ -182,21 +182,8 @@
 From within GitHub, opening a new pull request will present you with a template
 that should be filled out. It can be found [here](../../.github/PULL_REQUEST_TEMPLATE.md).
 
-<<<<<<< HEAD
-```markdown
-<!--
-Thank you for your pull request. Please provide a description above and review
-the requirements below.
-
-Bug fixes and new features should include tests and possibly benchmarks.
-
-Contributors guide: https://github.com/electron/electron/blob/main/CONTRIBUTING.md
--->
-```
-=======
 If you do not adequately complete this template, your PR may be delayed in being merged as maintainers
 seek more information or clarify ambiguities.
->>>>>>> 34769dd9
 
 ### Step 10: Discuss and update
 
