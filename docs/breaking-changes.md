# Breaking Changes

Breaking changes will be documented here, and deprecation warnings added to JS code where possible, at least [one major version](tutorial/electron-versioning.md#semver) before the change is made.

### Types of Breaking Changes

This document uses the following convention to categorize breaking changes:

* **API Changed:** An API was changed in such a way that code that has not been updated is guaranteed to throw an exception.
* **Behavior Changed:** The behavior of Electron has changed, but not in such a way that an exception will necessarily be thrown.
* **Default Changed:** Code depending on the old default may break, not necessarily throwing an exception. The old behavior can be restored by explicitly specifying the value.
* **Deprecated:** An API was marked as deprecated. The API will continue to function, but will emit a deprecation warning, and will be removed in a future release.
* **Removed:** An API or feature was removed, and is no longer supported by Electron.

<<<<<<< HEAD
=======
## Planned Breaking API Changes (17.0)

### Removed: `desktopCapturer.getSources` in the renderer

The `desktopCapturer.getSources` API is now only available in the main process.
This has been changed in order to improve the default security of Electron
apps.

If you need this functionality, it can be replaced as follows:

```js
// Main process
const { ipcMain, desktopCapturer } = require('electron')

ipcMain.handle(
  'DESKTOP_CAPTURER_GET_SOURCES',
  (event, opts) => desktopCapturer.getSources(opts)
)
```

```js
// Renderer process
const { ipcRenderer } = require('electron')

const desktopCapturer = {
  getSources: (opts) => ipcRenderer.invoke('DESKTOP_CAPTURER_GET_SOURCES', opts)
}
```

However, you should consider further restricting the information returned to
the renderer; for instance, displaying a source selector to the user and only
returning the selected source.

### Deprecated: `nativeWindowOpen`

Prior to Electron 15, `window.open` was by default shimmed to use
`BrowserWindowProxy`. This meant that `window.open('about:blank')` did not work
to open synchronously scriptable child windows, among other incompatibilities.
Since Electron 15, `nativeWindowOpen` has been enabled by default.

See the documentation for [window.open in Electron](api/window-open.md)
for more details.

## Planned Breaking API Changes (16.0)

### Behavior Changed: `crashReporter` implementation switched to Crashpad on Linux

The underlying implementation of the `crashReporter` API on Linux has changed
from Breakpad to Crashpad, bringing it in line with Windows and Mac. As a
result of this, child processes are now automatically monitored, and calling
`process.crashReporter.start` in Node child processes is no longer needed (and
is not advisable, as it will start a second instance of the Crashpad reporter).

There are also some subtle changes to how annotations will be reported on
Linux, including that long values will no longer be split between annotations
appended with `__1`, `__2` and so on, and instead will be truncated at the
(new, longer) annotation value limit.

### Deprecated: `desktopCapturer.getSources` in the renderer

Usage of the `desktopCapturer.getSources` API in the renderer has been
deprecated and will be removed. This change improves the default security of
Electron apps.

See [here](#removed-desktopcapturergetsources-in-the-renderer) for details on
how to replace this API in your app.

>>>>>>> 34769dd9
## Planned Breaking API Changes (15.0)

### Default Changed: `nativeWindowOpen` defaults to `true`

Prior to Electron 15, `window.open` was by default shimmed to use
`BrowserWindowProxy`. This meant that `window.open('about:blank')` did not work
to open synchronously scriptable child windows, among other incompatibilities.
`nativeWindowOpen` is no longer experimental, and is now the default.

See the documentation for [window.open in Electron](api/window-open.md)
for more details.

## Planned Breaking API Changes (14.0)

### Removed: `remote` module

The `remote` module was deprecated in Electron 12, and will be removed in
Electron 14. It is replaced by the
[`@electron/remote`](https://github.com/electron/remote) module.

```js
// Deprecated in Electron 12:
const { BrowserWindow } = require('electron').remote
```

```js
// Replace with:
const { BrowserWindow } = require('@electron/remote')

// In the main process:
require('@electron/remote/main').initialize()
```

### Removed: `app.allowRendererProcessReuse`

The `app.allowRendererProcessReuse` property will be removed as part of our plan to
more closely align with Chromium's process model for security, performance and maintainability.

For more detailed information see [#18397](https://github.com/electron/electron/issues/18397).

### Removed: Browser Window Affinity

The `affinity` option when constructing a new `BrowserWindow` will be removed
as part of our plan to more closely align with Chromium's process model for security,
performance and maintainability.

For more detailed information see [#18397](https://github.com/electron/electron/issues/18397).

### API Changed: `window.open()`

The optional parameter `frameName` will no longer set the title of the window. This now follows the specification described by the [native documentation](https://developer.mozilla.org/en-US/docs/Web/API/Window/open#parameters) under the corresponding parameter `windowName`.

If you were using this parameter to set the title of a window, you can instead use [win.setTitle(title)](api/browser-window.md#winsettitletitle).

### Removed: `worldSafeExecuteJavaScript`

In Electron 14, `worldSafeExecuteJavaScript` will be removed.  There is no alternative, please
ensure your code works with this property enabled.  It has been enabled by default since Electron
12.

You will be affected by this change if you use either `webFrame.executeJavaScript` or `webFrame.executeJavaScriptInIsolatedWorld`. You will need to ensure that values returned by either of those methods are supported by the [Context Bridge API](api/context-bridge.md#parameter--error--return-type-support) as these methods use the same value passing semantics.

### Removed: BrowserWindowConstructorOptions inheriting from parent windows

Prior to Electron 14, windows opened with `window.open` would inherit
BrowserWindow constructor options such as `transparent` and `resizable` from
their parent window. Beginning with Electron 14, this behavior is removed, and
windows will not inherit any BrowserWindow constructor options from their
parents.

Instead, explicitly set options for the new window with `setWindowOpenHandler`:

```js
webContents.setWindowOpenHandler((details) => {
  return {
    action: 'allow',
    overrideBrowserWindowOptions: {
      // ...
    }
  }
})
```

### Removed: `additionalFeatures`

The deprecated `additionalFeatures` property in the `new-window` and
`did-create-window` events of WebContents has been removed. Since `new-window`
uses positional arguments, the argument is still present, but will always be
the empty array `[]`. (Though note, the `new-window` event itself is
deprecated, and is replaced by `setWindowOpenHandler`.) Bare keys in window
features will now present as keys with the value `true` in the options object.

```js
// Removed in Electron 14
// Triggered by window.open('...', '', 'my-key')
webContents.on('did-create-window', (window, details) => {
  if (details.additionalFeatures.includes('my-key')) {
    // ...
  }
})

// Replace with
webContents.on('did-create-window', (window, details) => {
  if (details.options['my-key']) {
    // ...
  }
})
```

## Planned Breaking API Changes (13.0)

### API Changed: `session.setPermissionCheckHandler(handler)`

The `handler` methods first parameter was previously always a `webContents`, it can now sometimes be `null`.  You should use the `requestingOrigin`, `embeddingOrigin` and `securityOrigin` properties to respond to the permission check correctly.  As the `webContents` can be `null` it can no longer be relied on.

```js
// Old code
session.setPermissionCheckHandler((webContents, permission) => {
  if (webContents.getURL().startsWith('https://google.com/') && permission === 'notification') {
    return true
  }
  return false
})

// Replace with
session.setPermissionCheckHandler((webContents, permission, requestingOrigin) => {
  if (new URL(requestingOrigin).hostname === 'google.com' && permission === 'notification') {
    return true
  }
  return false
})
```

### Removed: `shell.moveItemToTrash()`

The deprecated synchronous `shell.moveItemToTrash()` API has been removed. Use
the asynchronous `shell.trashItem()` instead.

```js
// Removed in Electron 13
shell.moveItemToTrash(path)
// Replace with
shell.trashItem(path).then(/* ... */)
```

### Removed: `BrowserWindow` extension APIs

The deprecated extension APIs have been removed:

* `BrowserWindow.addExtension(path)`
* `BrowserWindow.addDevToolsExtension(path)`
* `BrowserWindow.removeExtension(name)`
* `BrowserWindow.removeDevToolsExtension(name)`
* `BrowserWindow.getExtensions()`
* `BrowserWindow.getDevToolsExtensions()`

Use the session APIs instead:

* `ses.loadExtension(path)`
* `ses.removeExtension(extension_id)`
* `ses.getAllExtensions()`

```js
// Removed in Electron 13
BrowserWindow.addExtension(path)
BrowserWindow.addDevToolsExtension(path)
// Replace with
session.defaultSession.loadExtension(path)
```

```js
// Removed in Electron 13
BrowserWindow.removeExtension(name)
BrowserWindow.removeDevToolsExtension(name)
// Replace with
session.defaultSession.removeExtension(extension_id)
```

```js
// Removed in Electron 13
BrowserWindow.getExtensions()
BrowserWindow.getDevToolsExtensions()
// Replace with
session.defaultSession.getAllExtensions()
```

### Removed: methods in `systemPreferences`

The following `systemPreferences` methods have been deprecated:

* `systemPreferences.isDarkMode()`
* `systemPreferences.isInvertedColorScheme()`
* `systemPreferences.isHighContrastColorScheme()`

Use the following `nativeTheme` properties instead:

* `nativeTheme.shouldUseDarkColors`
* `nativeTheme.shouldUseInvertedColorScheme`
* `nativeTheme.shouldUseHighContrastColors`

```js
// Removed in Electron 13
systemPreferences.isDarkMode()
// Replace with
nativeTheme.shouldUseDarkColors

// Removed in Electron 13
systemPreferences.isInvertedColorScheme()
// Replace with
nativeTheme.shouldUseInvertedColorScheme

// Removed in Electron 13
systemPreferences.isHighContrastColorScheme()
// Replace with
nativeTheme.shouldUseHighContrastColors
```

### Deprecated: WebContents `new-window` event

The `new-window` event of WebContents has been deprecated. It is replaced by [`webContents.setWindowOpenHandler()`](api/web-contents.md#contentssetwindowopenhandlerhandler).

```js
// Deprecated in Electron 13
webContents.on('new-window', (event) => {
  event.preventDefault()
})

// Replace with
webContents.setWindowOpenHandler((details) => {
  return { action: 'deny' }
})
```

## Planned Breaking API Changes (12.0)

### Removed: Pepper Flash support

Chromium has removed support for Flash, and so we must follow suit. See
Chromium's [Flash Roadmap](https://www.chromium.org/flash-roadmap) for more
details.

### Default Changed: `worldSafeExecuteJavaScript` defaults to `true`

In Electron 12, `worldSafeExecuteJavaScript` will be enabled by default.  To restore
the previous behavior, `worldSafeExecuteJavaScript: false` must be specified in WebPreferences.
Please note that setting this option to `false` is **insecure**.

This option will be removed in Electron 14 so please migrate your code to support the default
value.

### Default Changed: `contextIsolation` defaults to `true`

In Electron 12, `contextIsolation` will be enabled by default.  To restore
the previous behavior, `contextIsolation: false` must be specified in WebPreferences.

We [recommend having contextIsolation enabled](tutorial/security.md#3-enable-context-isolation-for-remote-content) for the security of your application.

Another implication is that `require()` cannot be used in the renderer process unless
`nodeIntegration` is `true` and `contextIsolation` is `false`.

For more details see: https://github.com/electron/electron/issues/23506

### Removed: `crashReporter.getCrashesDirectory()`

The `crashReporter.getCrashesDirectory` method has been removed. Usage
should be replaced by `app.getPath('crashDumps')`.

```js
// Removed in Electron 12
crashReporter.getCrashesDirectory()
// Replace with
app.getPath('crashDumps')
```

### Removed: `crashReporter` methods in the renderer process

The following `crashReporter` methods are no longer available in the renderer
process:

* `crashReporter.start`
* `crashReporter.getLastCrashReport`
* `crashReporter.getUploadedReports`
* `crashReporter.getUploadToServer`
* `crashReporter.setUploadToServer`
* `crashReporter.getCrashesDirectory`

They should be called only from the main process.

See [#23265](https://github.com/electron/electron/pull/23265) for more details.

### Default Changed: `crashReporter.start({ compress: true })`

The default value of the `compress` option to `crashReporter.start` has changed
from `false` to `true`. This means that crash dumps will be uploaded to the
crash ingestion server with the `Content-Encoding: gzip` header, and the body
will be compressed.

If your crash ingestion server does not support compressed payloads, you can
turn off compression by specifying `{ compress: false }` in the crash reporter
options.

### Deprecated: `remote` module

The `remote` module is deprecated in Electron 12, and will be removed in
Electron 14. It is replaced by the
[`@electron/remote`](https://github.com/electron/remote) module.

```js
// Deprecated in Electron 12:
const { BrowserWindow } = require('electron').remote
```

```js
// Replace with:
const { BrowserWindow } = require('@electron/remote')

// In the main process:
require('@electron/remote/main').initialize()
```

### Deprecated: `shell.moveItemToTrash()`

The synchronous `shell.moveItemToTrash()` has been replaced by the new,
asynchronous `shell.trashItem()`.

```js
// Deprecated in Electron 12
shell.moveItemToTrash(path)
// Replace with
shell.trashItem(path).then(/* ... */)
```

## Planned Breaking API Changes (11.0)

### Removed: `BrowserView.{destroy, fromId, fromWebContents, getAllViews}` and `id` property of `BrowserView`

The experimental APIs `BrowserView.{destroy, fromId, fromWebContents, getAllViews}`
have now been removed. Additionally, the `id` property of `BrowserView`
has also been removed.

For more detailed information, see [#23578](https://github.com/electron/electron/pull/23578).

## Planned Breaking API Changes (10.0)

### Deprecated: `companyName` argument to `crashReporter.start()`

The `companyName` argument to `crashReporter.start()`, which was previously
required, is now optional, and further, is deprecated. To get the same
behavior in a non-deprecated way, you can pass a `companyName` value in
`globalExtra`.

```js
// Deprecated in Electron 10
crashReporter.start({ companyName: 'Umbrella Corporation' })
// Replace with
crashReporter.start({ globalExtra: { _companyName: 'Umbrella Corporation' } })
```

### Deprecated: `crashReporter.getCrashesDirectory()`

The `crashReporter.getCrashesDirectory` method has been deprecated. Usage
should be replaced by `app.getPath('crashDumps')`.

```js
// Deprecated in Electron 10
crashReporter.getCrashesDirectory()
// Replace with
app.getPath('crashDumps')
```

### Deprecated: `crashReporter` methods in the renderer process

Calling the following `crashReporter` methods from the renderer process is
deprecated:

* `crashReporter.start`
* `crashReporter.getLastCrashReport`
* `crashReporter.getUploadedReports`
* `crashReporter.getUploadToServer`
* `crashReporter.setUploadToServer`
* `crashReporter.getCrashesDirectory`

The only non-deprecated methods remaining in the `crashReporter` module in the
renderer are `addExtraParameter`, `removeExtraParameter` and `getParameters`.

All above methods remain non-deprecated when called from the main process.

See [#23265](https://github.com/electron/electron/pull/23265) for more details.

### Deprecated: `crashReporter.start({ compress: false })`

Setting `{ compress: false }` in `crashReporter.start` is deprecated. Nearly
all crash ingestion servers support gzip compression. This option will be
removed in a future version of Electron.

### Default Changed: `enableRemoteModule` defaults to `false`

In Electron 9, using the remote module without explicitly enabling it via the
`enableRemoteModule` WebPreferences option began emitting a warning. In
Electron 10, the remote module is now disabled by default. To use the remote
module, `enableRemoteModule: true` must be specified in WebPreferences:

```js
const w = new BrowserWindow({
  webPreferences: {
    enableRemoteModule: true
  }
})
```

We [recommend moving away from the remote
module](https://medium.com/@nornagon/electrons-remote-module-considered-harmful-70d69500f31).

### `protocol.unregisterProtocol`

### `protocol.uninterceptProtocol`

The APIs are now synchronous and the optional callback is no longer needed.

```javascript
// Deprecated
protocol.unregisterProtocol(scheme, () => { /* ... */ })
// Replace with
protocol.unregisterProtocol(scheme)
```

### `protocol.registerFileProtocol`

### `protocol.registerBufferProtocol`

### `protocol.registerStringProtocol`

### `protocol.registerHttpProtocol`

### `protocol.registerStreamProtocol`

### `protocol.interceptFileProtocol`

### `protocol.interceptStringProtocol`

### `protocol.interceptBufferProtocol`

### `protocol.interceptHttpProtocol`

### `protocol.interceptStreamProtocol`

The APIs are now synchronous and the optional callback is no longer needed.

```javascript
// Deprecated
protocol.registerFileProtocol(scheme, handler, () => { /* ... */ })
// Replace with
protocol.registerFileProtocol(scheme, handler)
```

The registered or intercepted protocol does not have effect on current page
until navigation happens.

### `protocol.isProtocolHandled`

This API is deprecated and users should use `protocol.isProtocolRegistered`
and `protocol.isProtocolIntercepted` instead.

```javascript
// Deprecated
protocol.isProtocolHandled(scheme).then(() => { /* ... */ })
// Replace with
const isRegistered = protocol.isProtocolRegistered(scheme)
const isIntercepted = protocol.isProtocolIntercepted(scheme)
```

## Planned Breaking API Changes (9.0)

### Default Changed: Loading non-context-aware native modules in the renderer process is disabled by default

As of Electron 9 we do not allow loading of non-context-aware native modules in
the renderer process.  This is to improve security, performance and maintainability
of Electron as a project.

If this impacts you, you can temporarily set `app.allowRendererProcessReuse` to `false`
to revert to the old behavior.  This flag will only be an option until Electron 11 so
you should plan to update your native modules to be context aware.

For more detailed information see [#18397](https://github.com/electron/electron/issues/18397).

### Deprecated: `BrowserWindow` extension APIs

The following extension APIs have been deprecated:

* `BrowserWindow.addExtension(path)`
* `BrowserWindow.addDevToolsExtension(path)`
* `BrowserWindow.removeExtension(name)`
* `BrowserWindow.removeDevToolsExtension(name)`
* `BrowserWindow.getExtensions()`
* `BrowserWindow.getDevToolsExtensions()`

Use the session APIs instead:

* `ses.loadExtension(path)`
* `ses.removeExtension(extension_id)`
* `ses.getAllExtensions()`

```js
// Deprecated in Electron 9
BrowserWindow.addExtension(path)
BrowserWindow.addDevToolsExtension(path)
// Replace with
session.defaultSession.loadExtension(path)
```

```js
// Deprecated in Electron 9
BrowserWindow.removeExtension(name)
BrowserWindow.removeDevToolsExtension(name)
// Replace with
session.defaultSession.removeExtension(extension_id)
```

```js
// Deprecated in Electron 9
BrowserWindow.getExtensions()
BrowserWindow.getDevToolsExtensions()
// Replace with
session.defaultSession.getAllExtensions()
```

### Removed: `<webview>.getWebContents()`

This API, which was deprecated in Electron 8.0, is now removed.

```js
// Removed in Electron 9.0
webview.getWebContents()
// Replace with
const { remote } = require('electron')
remote.webContents.fromId(webview.getWebContentsId())
```

### Removed: `webFrame.setLayoutZoomLevelLimits()`

Chromium has removed support for changing the layout zoom level limits, and it
is beyond Electron's capacity to maintain it. The function was deprecated in
Electron 8.x, and has been removed in Electron 9.x. The layout zoom level limits
are now fixed at a minimum of 0.25 and a maximum of 5.0, as defined
[here](https://chromium.googlesource.com/chromium/src/+/938b37a6d2886bf8335fc7db792f1eb46c65b2ae/third_party/blink/common/page/page_zoom.cc#11).

### Behavior Changed: Sending non-JS objects over IPC now throws an exception

In Electron 8.0, IPC was changed to use the Structured Clone Algorithm,
bringing significant performance improvements. To help ease the transition, the
old IPC serialization algorithm was kept and used for some objects that aren't
serializable with Structured Clone. In particular, DOM objects (e.g. `Element`,
`Location` and `DOMMatrix`), Node.js objects backed by C++ classes (e.g.
`process.env`, some members of `Stream`), and Electron objects backed by C++
classes (e.g. `WebContents`, `BrowserWindow` and `WebFrame`) are not
serializable with Structured Clone. Whenever the old algorithm was invoked, a
deprecation warning was printed.

In Electron 9.0, the old serialization algorithm has been removed, and sending
such non-serializable objects will now throw an "object could not be cloned"
error.

### API Changed: `shell.openItem` is now `shell.openPath`

The `shell.openItem` API has been replaced with an asynchronous `shell.openPath` API.
You can see the original API proposal and reasoning [here](https://github.com/electron/governance/blob/main/wg-api/spec-documents/shell-openitem.md).

## Planned Breaking API Changes (8.0)

### Behavior Changed: Values sent over IPC are now serialized with Structured Clone Algorithm

The algorithm used to serialize objects sent over IPC (through
`ipcRenderer.send`, `ipcRenderer.sendSync`, `WebContents.send` and related
methods) has been switched from a custom algorithm to V8's built-in [Structured
Clone Algorithm][SCA], the same algorithm used to serialize messages for
`postMessage`. This brings about a 2x performance improvement for large
messages, but also brings some breaking changes in behavior.

* Sending Functions, Promises, WeakMaps, WeakSets, or objects containing any
  such values, over IPC will now throw an exception, instead of silently
  converting the functions to `undefined`.

```js
// Previously:
ipcRenderer.send('channel', { value: 3, someFunction: () => {} })
// => results in { value: 3 } arriving in the main process

// From Electron 8:
ipcRenderer.send('channel', { value: 3, someFunction: () => {} })
// => throws Error("() => {} could not be cloned.")
```

* `NaN`, `Infinity` and `-Infinity` will now be correctly serialized, instead
  of being converted to `null`.
* Objects containing cyclic references will now be correctly serialized,
  instead of being converted to `null`.
* `Set`, `Map`, `Error` and `RegExp` values will be correctly serialized,
  instead of being converted to `{}`.
* `BigInt` values will be correctly serialized, instead of being converted to
  `null`.
* Sparse arrays will be serialized as such, instead of being converted to dense
  arrays with `null`s.
* `Date` objects will be transferred as `Date` objects, instead of being
  converted to their ISO string representation.
* Typed Arrays (such as `Uint8Array`, `Uint16Array`, `Uint32Array` and so on)
  will be transferred as such, instead of being converted to Node.js `Buffer`.
* Node.js `Buffer` objects will be transferred as `Uint8Array`s. You can
  convert a `Uint8Array` back to a Node.js `Buffer` by wrapping the underlying
  `ArrayBuffer`:

```js
Buffer.from(value.buffer, value.byteOffset, value.byteLength)
```

Sending any objects that aren't native JS types, such as DOM objects (e.g.
`Element`, `Location`, `DOMMatrix`), Node.js objects (e.g. `process.env`,
`Stream`), or Electron objects (e.g. `WebContents`, `BrowserWindow`,
`WebFrame`) is deprecated. In Electron 8, these objects will be serialized as
before with a DeprecationWarning message, but starting in Electron 9, sending
these kinds of objects will throw a 'could not be cloned' error.

[SCA]: https://developer.mozilla.org/en-US/docs/Web/API/Web_Workers_API/Structured_clone_algorithm

### Deprecated: `<webview>.getWebContents()`

This API is implemented using the `remote` module, which has both performance
and security implications. Therefore its usage should be explicit.

```js
// Deprecated
webview.getWebContents()
// Replace with
const { remote } = require('electron')
remote.webContents.fromId(webview.getWebContentsId())
```

However, it is recommended to avoid using the `remote` module altogether.

```js
// main
const { ipcMain, webContents } = require('electron')

const getGuestForWebContents = (webContentsId, contents) => {
  const guest = webContents.fromId(webContentsId)
  if (!guest) {
    throw new Error(`Invalid webContentsId: ${webContentsId}`)
  }
  if (guest.hostWebContents !== contents) {
    throw new Error('Access denied to webContents')
  }
  return guest
}

ipcMain.handle('openDevTools', (event, webContentsId) => {
  const guest = getGuestForWebContents(webContentsId, event.sender)
  guest.openDevTools()
})

// renderer
const { ipcRenderer } = require('electron')

ipcRenderer.invoke('openDevTools', webview.getWebContentsId())
```

### Deprecated: `webFrame.setLayoutZoomLevelLimits()`

Chromium has removed support for changing the layout zoom level limits, and it
is beyond Electron's capacity to maintain it. The function will emit a warning
in Electron 8.x, and cease to exist in Electron 9.x. The layout zoom level
limits are now fixed at a minimum of 0.25 and a maximum of 5.0, as defined
[here](https://chromium.googlesource.com/chromium/src/+/938b37a6d2886bf8335fc7db792f1eb46c65b2ae/third_party/blink/common/page/page_zoom.cc#11).

### Deprecated events in `systemPreferences`

The following `systemPreferences` events have been deprecated:

* `inverted-color-scheme-changed`
* `high-contrast-color-scheme-changed`

Use the new `updated` event on the `nativeTheme` module instead.

```js
// Deprecated
systemPreferences.on('inverted-color-scheme-changed', () => { /* ... */ })
systemPreferences.on('high-contrast-color-scheme-changed', () => { /* ... */ })

// Replace with
nativeTheme.on('updated', () => { /* ... */ })
```

### Deprecated: methods in `systemPreferences`

The following `systemPreferences` methods have been deprecated:

* `systemPreferences.isDarkMode()`
* `systemPreferences.isInvertedColorScheme()`
* `systemPreferences.isHighContrastColorScheme()`

Use the following `nativeTheme` properties instead:

* `nativeTheme.shouldUseDarkColors`
* `nativeTheme.shouldUseInvertedColorScheme`
* `nativeTheme.shouldUseHighContrastColors`

```js
// Deprecated
systemPreferences.isDarkMode()
// Replace with
nativeTheme.shouldUseDarkColors

// Deprecated
systemPreferences.isInvertedColorScheme()
// Replace with
nativeTheme.shouldUseInvertedColorScheme

// Deprecated
systemPreferences.isHighContrastColorScheme()
// Replace with
nativeTheme.shouldUseHighContrastColors
```

## Planned Breaking API Changes (7.0)

### Deprecated: Atom.io Node Headers URL

This is the URL specified as `disturl` in a `.npmrc` file or as the `--dist-url`
command line flag when building native Node modules.  Both will be supported for
the foreseeable future but it is recommended that you switch.

Deprecated: https://atom.io/download/electron

Replace with: https://electronjs.org/headers

### API Changed: `session.clearAuthCache()` no longer accepts options

The `session.clearAuthCache` API no longer accepts options for what to clear, and instead unconditionally clears the whole cache.

```js
// Deprecated
session.clearAuthCache({ type: 'password' })
// Replace with
session.clearAuthCache()
```

### API Changed: `powerMonitor.querySystemIdleState` is now `powerMonitor.getSystemIdleState`

```js
// Removed in Electron 7.0
powerMonitor.querySystemIdleState(threshold, callback)
// Replace with synchronous API
const idleState = powerMonitor.getSystemIdleState(threshold)
```

### API Changed: `powerMonitor.querySystemIdleTime` is now `powerMonitor.getSystemIdleTime`

```js
// Removed in Electron 7.0
powerMonitor.querySystemIdleTime(callback)
// Replace with synchronous API
const idleTime = powerMonitor.getSystemIdleTime()
```

### API Changed: `webFrame.setIsolatedWorldInfo` replaces separate methods

```js
// Removed in Electron 7.0
webFrame.setIsolatedWorldContentSecurityPolicy(worldId, csp)
webFrame.setIsolatedWorldHumanReadableName(worldId, name)
webFrame.setIsolatedWorldSecurityOrigin(worldId, securityOrigin)
// Replace with
webFrame.setIsolatedWorldInfo(
  worldId,
  {
    securityOrigin: 'some_origin',
    name: 'human_readable_name',
    csp: 'content_security_policy'
  })
```

### Removed: `marked` property on `getBlinkMemoryInfo`

This property was removed in Chromium 77, and as such is no longer available.

### Behavior Changed: `webkitdirectory` attribute for `<input type="file"/>` now lists directory contents

The `webkitdirectory` property on HTML file inputs allows them to select folders.
Previous versions of Electron had an incorrect implementation where the `event.target.files`
of the input returned a `FileList` that returned one `File` corresponding to the selected folder.

As of Electron 7, that `FileList` is now list of all files contained within
the folder, similarly to Chrome, Firefox, and Edge
([link to MDN docs](https://developer.mozilla.org/en-US/docs/Web/API/HTMLInputElement/webkitdirectory)).

As an illustration, take a folder with this structure:

```console
folder
├── file1
├── file2
└── file3
```

In Electron <=6, this would return a `FileList` with a `File` object for:

```console
path/to/folder
```

In Electron 7, this now returns a `FileList` with a `File` object for:

```console
/path/to/folder/file3
/path/to/folder/file2
/path/to/folder/file1
```

Note that `webkitdirectory` no longer exposes the path to the selected folder.
If you require the path to the selected folder rather than the folder contents,
see the `dialog.showOpenDialog` API ([link](api/dialog.md#dialogshowopendialogbrowserwindow-options)).

### API Changed: Callback-based versions of promisified APIs

Electron 5 and Electron 6 introduced Promise-based versions of existing
asynchronous APIs and deprecated their older, callback-based counterparts.
In Electron 7, all deprecated callback-based APIs are now removed.

These functions now only return Promises:

* `app.getFileIcon()` [#15742](https://github.com/electron/electron/pull/15742)
* `app.dock.show()` [#16904](https://github.com/electron/electron/pull/16904)
* `contentTracing.getCategories()` [#16583](https://github.com/electron/electron/pull/16583)
* `contentTracing.getTraceBufferUsage()` [#16600](https://github.com/electron/electron/pull/16600)
* `contentTracing.startRecording()` [#16584](https://github.com/electron/electron/pull/16584)
* `contentTracing.stopRecording()` [#16584](https://github.com/electron/electron/pull/16584)
* `contents.executeJavaScript()` [#17312](https://github.com/electron/electron/pull/17312)
* `cookies.flushStore()` [#16464](https://github.com/electron/electron/pull/16464)
* `cookies.get()` [#16464](https://github.com/electron/electron/pull/16464)
* `cookies.remove()` [#16464](https://github.com/electron/electron/pull/16464)
* `cookies.set()` [#16464](https://github.com/electron/electron/pull/16464)
* `debugger.sendCommand()` [#16861](https://github.com/electron/electron/pull/16861)
* `dialog.showCertificateTrustDialog()` [#17181](https://github.com/electron/electron/pull/17181)
* `inAppPurchase.getProducts()` [#17355](https://github.com/electron/electron/pull/17355)
* `inAppPurchase.purchaseProduct()`[#17355](https://github.com/electron/electron/pull/17355)
* `netLog.stopLogging()` [#16862](https://github.com/electron/electron/pull/16862)
* `session.clearAuthCache()` [#17259](https://github.com/electron/electron/pull/17259)
* `session.clearCache()`  [#17185](https://github.com/electron/electron/pull/17185)
* `session.clearHostResolverCache()` [#17229](https://github.com/electron/electron/pull/17229)
* `session.clearStorageData()` [#17249](https://github.com/electron/electron/pull/17249)
* `session.getBlobData()` [#17303](https://github.com/electron/electron/pull/17303)
* `session.getCacheSize()`  [#17185](https://github.com/electron/electron/pull/17185)
* `session.resolveProxy()` [#17222](https://github.com/electron/electron/pull/17222)
* `session.setProxy()`  [#17222](https://github.com/electron/electron/pull/17222)
* `shell.openExternal()` [#16176](https://github.com/electron/electron/pull/16176)
* `webContents.loadFile()` [#15855](https://github.com/electron/electron/pull/15855)
* `webContents.loadURL()` [#15855](https://github.com/electron/electron/pull/15855)
* `webContents.hasServiceWorker()` [#16535](https://github.com/electron/electron/pull/16535)
* `webContents.printToPDF()` [#16795](https://github.com/electron/electron/pull/16795)
* `webContents.savePage()` [#16742](https://github.com/electron/electron/pull/16742)
* `webFrame.executeJavaScript()` [#17312](https://github.com/electron/electron/pull/17312)
* `webFrame.executeJavaScriptInIsolatedWorld()` [#17312](https://github.com/electron/electron/pull/17312)
* `webviewTag.executeJavaScript()` [#17312](https://github.com/electron/electron/pull/17312)
* `win.capturePage()` [#15743](https://github.com/electron/electron/pull/15743)

These functions now have two forms, synchronous and Promise-based asynchronous:

* `dialog.showMessageBox()`/`dialog.showMessageBoxSync()` [#17298](https://github.com/electron/electron/pull/17298)
* `dialog.showOpenDialog()`/`dialog.showOpenDialogSync()` [#16973](https://github.com/electron/electron/pull/16973)
* `dialog.showSaveDialog()`/`dialog.showSaveDialogSync()` [#17054](https://github.com/electron/electron/pull/17054)

## Planned Breaking API Changes (6.0)

### API Changed: `win.setMenu(null)` is now `win.removeMenu()`

```js
// Deprecated
win.setMenu(null)
// Replace with
win.removeMenu()
```

### API Changed: `electron.screen` in the renderer process should be accessed via `remote`

```js
// Deprecated
require('electron').screen
// Replace with
require('electron').remote.screen
```

### API Changed: `require()`ing node builtins in sandboxed renderers no longer implicitly loads the `remote` version

```js
// Deprecated
require('child_process')
// Replace with
require('electron').remote.require('child_process')

// Deprecated
require('fs')
// Replace with
require('electron').remote.require('fs')

// Deprecated
require('os')
// Replace with
require('electron').remote.require('os')

// Deprecated
require('path')
// Replace with
require('electron').remote.require('path')
```

### Deprecated: `powerMonitor.querySystemIdleState` replaced with `powerMonitor.getSystemIdleState`

```js
// Deprecated
powerMonitor.querySystemIdleState(threshold, callback)
// Replace with synchronous API
const idleState = powerMonitor.getSystemIdleState(threshold)
```

### Deprecated: `powerMonitor.querySystemIdleTime` replaced with `powerMonitor.getSystemIdleTime`

```js
// Deprecated
powerMonitor.querySystemIdleTime(callback)
// Replace with synchronous API
const idleTime = powerMonitor.getSystemIdleTime()
```

### Deprecated: `app.enableMixedSandbox()` is no longer needed

```js
// Deprecated
app.enableMixedSandbox()
```

Mixed-sandbox mode is now enabled by default.

### Deprecated: `Tray.setHighlightMode`

Under macOS Catalina our former Tray implementation breaks.
Apple's native substitute doesn't support changing the highlighting behavior.

```js
// Deprecated
tray.setHighlightMode(mode)
// API will be removed in v7.0 without replacement.
```

## Planned Breaking API Changes (5.0)

### Default Changed: `nodeIntegration` and `webviewTag` default to false, `contextIsolation` defaults to true

The following `webPreferences` option default values are deprecated in favor of the new defaults listed below.

| Property | Deprecated Default | New Default |
|----------|--------------------|-------------|
| `contextIsolation` | `false` | `true` |
| `nodeIntegration` | `true` | `false` |
| `webviewTag` | `nodeIntegration` if set else `true` | `false` |

E.g. Re-enabling the webviewTag

```js
const w = new BrowserWindow({
  webPreferences: {
    webviewTag: true
  }
})
```

### Behavior Changed: `nodeIntegration` in child windows opened via `nativeWindowOpen`

Child windows opened with the `nativeWindowOpen` option will always have Node.js integration disabled, unless `nodeIntegrationInSubFrames` is `true`.

### API Changed: Registering privileged schemes must now be done before app ready

Renderer process APIs `webFrame.registerURLSchemeAsPrivileged` and `webFrame.registerURLSchemeAsBypassingCSP` as well as browser process API `protocol.registerStandardSchemes` have been removed.
A new API, `protocol.registerSchemesAsPrivileged` has been added and should be used for registering custom schemes with the required privileges. Custom schemes are required to be registered before app ready.

### Deprecated: `webFrame.setIsolatedWorld*` replaced with `webFrame.setIsolatedWorldInfo`

```js
// Deprecated
webFrame.setIsolatedWorldContentSecurityPolicy(worldId, csp)
webFrame.setIsolatedWorldHumanReadableName(worldId, name)
webFrame.setIsolatedWorldSecurityOrigin(worldId, securityOrigin)
// Replace with
webFrame.setIsolatedWorldInfo(
  worldId,
  {
    securityOrigin: 'some_origin',
    name: 'human_readable_name',
    csp: 'content_security_policy'
  })
```

### API Changed: `webFrame.setSpellCheckProvider` now takes an asynchronous callback

The `spellCheck` callback is now asynchronous, and `autoCorrectWord` parameter has been removed.

```js
// Deprecated
webFrame.setSpellCheckProvider('en-US', true, {
  spellCheck: (text) => {
    return !spellchecker.isMisspelled(text)
  }
})
// Replace with
webFrame.setSpellCheckProvider('en-US', {
  spellCheck: (words, callback) => {
    callback(words.filter(text => spellchecker.isMisspelled(text)))
  }
})
```

### API Changed: `webContents.getZoomLevel` and `webContents.getZoomFactor` are now synchronous

`webContents.getZoomLevel` and `webContents.getZoomFactor` no longer take callback parameters,
instead directly returning their number values.

```js
// Deprecated
webContents.getZoomLevel((level) => {
  console.log(level)
})
// Replace with
const level = webContents.getZoomLevel()
console.log(level)
```

```js
// Deprecated
webContents.getZoomFactor((factor) => {
  console.log(factor)
})
// Replace with
const factor = webContents.getZoomFactor()
console.log(factor)
```

## Planned Breaking API Changes (4.0)

The following list includes the breaking API changes made in Electron 4.0.

### `app.makeSingleInstance`

```js
// Deprecated
app.makeSingleInstance((argv, cwd) => {
  /* ... */
})
// Replace with
app.requestSingleInstanceLock()
app.on('second-instance', (event, argv, cwd) => {
  /* ... */
})
```

### `app.releaseSingleInstance`

```js
// Deprecated
app.releaseSingleInstance()
// Replace with
app.releaseSingleInstanceLock()
```

### `app.getGPUInfo`

```js
app.getGPUInfo('complete')
// Now behaves the same with `basic` on macOS
app.getGPUInfo('basic')
```

### `win_delay_load_hook`

When building native modules for windows, the `win_delay_load_hook` variable in
the module's `binding.gyp` must be true (which is the default). If this hook is
not present, then the native module will fail to load on Windows, with an error
message like `Cannot find module`. See the [native module
guide](/docs/tutorial/using-native-node-modules.md) for more.

## Breaking API Changes (3.0)

The following list includes the breaking API changes in Electron 3.0.

### `app`

```js
// Deprecated
app.getAppMemoryInfo()
// Replace with
app.getAppMetrics()

// Deprecated
const metrics = app.getAppMetrics()
const { memory } = metrics[0] // Deprecated property
```

### `BrowserWindow`

```js
// Deprecated
const optionsA = { webPreferences: { blinkFeatures: '' } }
const windowA = new BrowserWindow(optionsA)
// Replace with
const optionsB = { webPreferences: { enableBlinkFeatures: '' } }
const windowB = new BrowserWindow(optionsB)

// Deprecated
window.on('app-command', (e, cmd) => {
  if (cmd === 'media-play_pause') {
    // do something
  }
})
// Replace with
window.on('app-command', (e, cmd) => {
  if (cmd === 'media-play-pause') {
    // do something
  }
})
```

### `clipboard`

```js
// Deprecated
clipboard.readRtf()
// Replace with
clipboard.readRTF()

// Deprecated
clipboard.writeRtf()
// Replace with
clipboard.writeRTF()

// Deprecated
clipboard.readHtml()
// Replace with
clipboard.readHTML()

// Deprecated
clipboard.writeHtml()
// Replace with
clipboard.writeHTML()
```

### `crashReporter`

```js
// Deprecated
crashReporter.start({
  companyName: 'Crashly',
  submitURL: 'https://crash.server.com',
  autoSubmit: true
})
// Replace with
crashReporter.start({
  companyName: 'Crashly',
  submitURL: 'https://crash.server.com',
  uploadToServer: true
})
```

### `nativeImage`

```js
// Deprecated
nativeImage.createFromBuffer(buffer, 1.0)
// Replace with
nativeImage.createFromBuffer(buffer, {
  scaleFactor: 1.0
})
```

### `process`

```js
// Deprecated
const info = process.getProcessMemoryInfo()
```

### `screen`

```js
// Deprecated
screen.getMenuBarHeight()
// Replace with
screen.getPrimaryDisplay().workArea
```

### `session`

```js
// Deprecated
ses.setCertificateVerifyProc((hostname, certificate, callback) => {
  callback(true)
})
// Replace with
ses.setCertificateVerifyProc((request, callback) => {
  callback(0)
})
```

### `Tray`

```js
// Deprecated
tray.setHighlightMode(true)
// Replace with
tray.setHighlightMode('on')

// Deprecated
tray.setHighlightMode(false)
// Replace with
tray.setHighlightMode('off')
```

### `webContents`

```js
// Deprecated
webContents.openDevTools({ detach: true })
// Replace with
webContents.openDevTools({ mode: 'detach' })

// Removed
webContents.setSize(options)
// There is no replacement for this API
```

### `webFrame`

```js
// Deprecated
webFrame.registerURLSchemeAsSecure('app')
// Replace with
protocol.registerStandardSchemes(['app'], { secure: true })

// Deprecated
webFrame.registerURLSchemeAsPrivileged('app', { secure: true })
// Replace with
protocol.registerStandardSchemes(['app'], { secure: true })
```

### `<webview>`

```js
// Removed
webview.setAttribute('disableguestresize', '')
// There is no replacement for this API

// Removed
webview.setAttribute('guestinstance', instanceId)
// There is no replacement for this API

// Keyboard listeners no longer work on webview tag
webview.onkeydown = () => { /* handler */ }
webview.onkeyup = () => { /* handler */ }
```

### Node Headers URL

This is the URL specified as `disturl` in a `.npmrc` file or as the `--dist-url`
command line flag when building native Node modules.

Deprecated: https://atom.io/download/atom-shell

Replace with: https://atom.io/download/electron

## Breaking API Changes (2.0)

The following list includes the breaking API changes made in Electron 2.0.

### `BrowserWindow`

```js
// Deprecated
const optionsA = { titleBarStyle: 'hidden-inset' }
const windowA = new BrowserWindow(optionsA)
// Replace with
const optionsB = { titleBarStyle: 'hiddenInset' }
const windowB = new BrowserWindow(optionsB)
```

### `menu`

```js
// Removed
menu.popup(browserWindow, 100, 200, 2)
// Replaced with
menu.popup(browserWindow, { x: 100, y: 200, positioningItem: 2 })
```

### `nativeImage`

```js
// Removed
nativeImage.toPng()
// Replaced with
nativeImage.toPNG()

// Removed
nativeImage.toJpeg()
// Replaced with
nativeImage.toJPEG()
```

### `process`

* `process.versions.electron` and `process.version.chrome` will be made
  read-only properties for consistency with the other `process.versions`
  properties set by Node.

### `webContents`

```js
// Removed
webContents.setZoomLevelLimits(1, 2)
// Replaced with
webContents.setVisualZoomLevelLimits(1, 2)
```

### `webFrame`

```js
// Removed
webFrame.setZoomLevelLimits(1, 2)
// Replaced with
webFrame.setVisualZoomLevelLimits(1, 2)
```

### `<webview>`

```js
// Removed
webview.setZoomLevelLimits(1, 2)
// Replaced with
webview.setVisualZoomLevelLimits(1, 2)
```

### Duplicate ARM Assets

Each Electron release includes two identical ARM builds with slightly different
filenames, like `electron-v1.7.3-linux-arm.zip` and
`electron-v1.7.3-linux-armv7l.zip`. The asset with the `v7l` prefix was added
to clarify to users which ARM version it supports, and to disambiguate it from
future armv6l and arm64 assets that may be produced.

The file _without the prefix_ is still being published to avoid breaking any
setups that may be consuming it. Starting at 2.0, the unprefixed file will
no longer be published.

For details, see
[6986](https://github.com/electron/electron/pull/6986)
and
[7189](https://github.com/electron/electron/pull/7189).<|MERGE_RESOLUTION|>--- conflicted
+++ resolved
@@ -12,8 +12,6 @@
 * **Deprecated:** An API was marked as deprecated. The API will continue to function, but will emit a deprecation warning, and will be removed in a future release.
 * **Removed:** An API or feature was removed, and is no longer supported by Electron.
 
-<<<<<<< HEAD
-=======
 ## Planned Breaking API Changes (17.0)
 
 ### Removed: `desktopCapturer.getSources` in the renderer
@@ -81,7 +79,6 @@
 See [here](#removed-desktopcapturergetsources-in-the-renderer) for details on
 how to replace this API in your app.
 
->>>>>>> 34769dd9
 ## Planned Breaking API Changes (15.0)
 
 ### Default Changed: `nativeWindowOpen` defaults to `true`
