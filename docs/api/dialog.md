--- conflicted
+++ resolved
@@ -231,15 +231,9 @@
     will result in one button labeled "OK".
   * `defaultId` Integer (optional) - Index of the button in the buttons array which will
     be selected by default when the message box opens.
-<<<<<<< HEAD
-  * `title` String (optional) - Title of the message box, some platforms will not show it.
-  * `detail` String (optional) - Extra information of the message.
-  * `icon` ([NativeImage](native-image.md) | String) (optional)
-=======
   * `title` string (optional) - Title of the message box, some platforms will not show it.
   * `detail` string (optional) - Extra information of the message.
   * `icon` ([NativeImage](native-image.md) | string) (optional)
->>>>>>> 34769dd9
   * `textWidth` Integer (optional) _macOS_ - Custom width of the text in the message box.
   * `cancelId` Integer (optional) - The index of the button to be used to cancel the dialog, via
     the `Esc` key. By default this is assigned to the first button with "cancel" or "no" as the
@@ -291,11 +285,7 @@
     include a checkbox with the given label.
   * `checkboxChecked` boolean (optional) - Initial checked state of the
     checkbox. `false` by default.
-<<<<<<< HEAD
-  * `icon` [NativeImage](native-image.md) (optional)
-=======
   * `icon` ([NativeImage](native-image.md) | string) (optional)
->>>>>>> 34769dd9
   * `textWidth` Integer (optional) _macOS_ - Custom width of the text in the message box.
   * `cancelId` Integer (optional) - The index of the button to be used to cancel the dialog, via
     the `Esc` key. By default this is assigned to the first button with "cancel" or "no" as the
