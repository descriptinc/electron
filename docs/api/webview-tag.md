# `<webview>` Tag

## Warning

Electron's `webview` tag is based on [Chromium's `webview`][chrome-webview], which
is undergoing dramatic architectural changes. This impacts the stability of `webviews`,
including rendering, navigation, and event routing. We currently recommend to not
use the `webview` tag and to consider alternatives, like `iframe`, [Electron's `BrowserView`](browser-view.md),
or an architecture that avoids embedded content altogether.

## Enabling

By default the `webview` tag is disabled in Electron >= 5.  You need to enable the tag by
setting the `webviewTag` webPreferences option when constructing your `BrowserWindow`. For
more information see the [BrowserWindow constructor docs](browser-window.md).

## Overview

> Display external web content in an isolated frame and process.

Process: [Renderer](../glossary.md#renderer-process)<br />
_This class is not exported from the `'electron'` module. It is only available as a return value of other methods in the Electron API._

Use the `webview` tag to embed 'guest' content (such as web pages) in your
Electron app. The guest content is contained within the `webview` container.
An embedded page within your app controls how the guest content is laid out and
rendered.

Unlike an `iframe`, the `webview` runs in a separate process than your
app. It doesn't have the same permissions as your web page and all interactions
between your app and embedded content will be asynchronous. This keeps your app
safe from the embedded content. **Note:** Most methods called on the
webview from the host page require a synchronous call to the main process.

## Example

To embed a web page in your app, add the `webview` tag to your app's embedder
page (this is the app page that will display the guest content). In its simplest
form, the `webview` tag includes the `src` of the web page and css styles that
control the appearance of the `webview` container:

```html
<webview id="foo" src="https://www.github.com/" style="display:inline-flex; width:640px; height:480px"></webview>
```

If you want to control the guest content in any way, you can write JavaScript
that listens for `webview` events and responds to those events using the
`webview` methods. Here's sample code with two event listeners: one that listens
for the web page to start loading, the other for the web page to stop loading,
and displays a "loading..." message during the load time:

```html
<script>
  onload = () => {
    const webview = document.querySelector('webview')
    const indicator = document.querySelector('.indicator')

    const loadstart = () => {
      indicator.innerText = 'loading...'
    }

    const loadstop = () => {
      indicator.innerText = ''
    }

    webview.addEventListener('did-start-loading', loadstart)
    webview.addEventListener('did-stop-loading', loadstop)
  }
</script>
```

## Internal implementation

Under the hood `webview` is implemented with [Out-of-Process iframes (OOPIFs)](https://www.chromium.org/developers/design-documents/oop-iframes).
The `webview` tag is essentially a custom element using shadow DOM to wrap an
`iframe` element inside it.

So the behavior of `webview` is very similar to a cross-domain `iframe`, as
examples:

* When clicking into a `webview`, the page focus will move from the embedder
  frame to `webview`.
* You can not add keyboard, mouse, and scroll event listeners to `webview`.
* All reactions between the embedder frame and `webview` are asynchronous.

## CSS Styling Notes

Please note that the `webview` tag's style uses `display:flex;` internally to
ensure the child `iframe` element fills the full height and width of its `webview`
container when used with traditional and flexbox layouts. Please do not
overwrite the default `display:flex;` CSS property, unless specifying
`display:inline-flex;` for inline layout.

## Tag Attributes

The `webview` tag has the following attributes:

### `src`

```html
<webview src="https://www.github.com/"></webview>
```

A `string` representing the visible URL. Writing to this attribute initiates top-level
navigation.

Assigning `src` its own value will reload the current page.

The `src` attribute can also accept data URLs, such as
`data:text/plain,Hello, world!`.

### `nodeintegration`

```html
<webview src="http://www.google.com/" nodeintegration></webview>
```

A `boolean`. When this attribute is present the guest page in `webview` will have node
integration and can use node APIs like `require` and `process` to access low
level system resources. Node integration is disabled by default in the guest
page.

### `nodeintegrationinsubframes`

```html
<webview src="http://www.google.com/" nodeintegrationinsubframes></webview>
```

A `boolean` for the experimental option for enabling NodeJS support in sub-frames such as iframes
inside the `webview`. All your preloads will load for every iframe, you can
use `process.isMainFrame` to determine if you are in the main frame or not.
This option is disabled by default in the guest page.

### `plugins`

```html
<webview src="https://www.github.com/" plugins></webview>
```

A `boolean`. When this attribute is present the guest page in `webview` will be able to use
browser plugins. Plugins are disabled by default.

### `preload`

```html
<!-- from a file -->
<webview src="https://www.github.com/" preload="./test.js"></webview>
<!-- or if you want to load from an asar archive -->
<webview src="https://www.github.com/" preload="./app.asar/test.js"></webview>
```

<<<<<<< HEAD
A `String` that specifies a script that will be loaded before other scripts run in the guest
=======
A `string` that specifies a script that will be loaded before other scripts run in the guest
>>>>>>> 34769dd9
page. The protocol of script's URL must be `file:` (even when using `asar:` archives) because
it will be loaded by Node's `require` under the hood, which treats `asar:` archives as virtual
directories.

When the guest page doesn't have node integration this script will still have
access to all Node APIs, but global objects injected by Node will be deleted
after this script has finished executing.

**Note:** This option will appear as `preloadURL` (not `preload`) in
the `webPreferences` specified to the `will-attach-webview` event.

### `httpreferrer`

```html
<webview src="https://www.github.com/" httpreferrer="http://cheng.guru"></webview>
```

A `string` that sets the referrer URL for the guest page.

### `useragent`

```html
<webview src="https://www.github.com/" useragent="Mozilla/5.0 (Windows NT 6.1; WOW64; Trident/7.0; AS; rv:11.0) like Gecko"></webview>
```

A `string` that sets the user agent for the guest page before the page is navigated to. Once the
page is loaded, use the `setUserAgent` method to change the user agent.

### `disablewebsecurity`

```html
<webview src="https://www.github.com/" disablewebsecurity></webview>
```

A `boolean`. When this attribute is present the guest page will have web security disabled.
Web security is enabled by default.

### `partition`

```html
<webview src="https://github.com" partition="persist:github"></webview>
<webview src="https://electronjs.org" partition="electron"></webview>
```

A `string` that sets the session used by the page. If `partition` starts with `persist:`, the
page will use a persistent session available to all pages in the app with the
same `partition`. if there is no `persist:` prefix, the page will use an
in-memory session. By assigning the same `partition`, multiple pages can share
the same session. If the `partition` is unset then default session of the app
will be used.

This value can only be modified before the first navigation, since the session
of an active renderer process cannot change. Subsequent attempts to modify the
value will fail with a DOM exception.

### `allowpopups`

```html
<webview src="https://www.github.com/" allowpopups></webview>
```

A `boolean`. When this attribute is present the guest page will be allowed to open new
windows. Popups are disabled by default.

### `webpreferences`

```html
<webview src="https://github.com" webpreferences="allowRunningInsecureContent, javascript=no"></webview>
```

A `string` which is a comma separated list of strings which specifies the web preferences to be set on the webview.
The full list of supported preference strings can be found in [BrowserWindow](browser-window.md#new-browserwindowoptions).

The string follows the same format as the features string in `window.open`.
A name by itself is given a `true` boolean value.
A preference can be set to another value by including an `=`, followed by the value.
Special values `yes` and `1` are interpreted as `true`, while `no` and `0` are interpreted as `false`.

### `enableblinkfeatures`

```html
<webview src="https://www.github.com/" enableblinkfeatures="PreciseMemoryInfo, CSSVariables"></webview>
```

A `string` which is a list of strings which specifies the blink features to be enabled separated by `,`.
The full list of supported feature strings can be found in the
[RuntimeEnabledFeatures.json5][runtime-enabled-features] file.

### `disableblinkfeatures`

```html
<webview src="https://www.github.com/" disableblinkfeatures="PreciseMemoryInfo, CSSVariables"></webview>
```

A `string` which is a list of strings which specifies the blink features to be disabled separated by `,`.
The full list of supported feature strings can be found in the
[RuntimeEnabledFeatures.json5][runtime-enabled-features] file.

## Methods

The `webview` tag has the following methods:

**Note:** The webview element must be loaded before using the methods.

**Example**

```javascript
const webview = document.querySelector('webview')
webview.addEventListener('dom-ready', () => {
  webview.openDevTools()
})
```

### `<webview>.loadURL(url[, options])`

* `url` URL
* `options` Object (optional)
  * `httpReferrer` (string | [Referrer](structures/referrer.md)) (optional) - An HTTP Referrer url.
  * `userAgent` string (optional) - A user agent originating the request.
  * `extraHeaders` string (optional) - Extra headers separated by "\n"
  * `postData` ([UploadRawData](structures/upload-raw-data.md) | [UploadFile](structures/upload-file.md))[] (optional)
  * `baseURLForDataURL` string (optional) - Base url (with trailing path separator) for files to be loaded by the data url. This is needed only if the specified `url` is a data url and needs to load other files.

Returns `Promise<void>` - The promise will resolve when the page has finished loading
(see [`did-finish-load`](webview-tag.md#event-did-finish-load)), and rejects
if the page fails to load (see
[`did-fail-load`](webview-tag.md#event-did-fail-load)).

Loads the `url` in the webview, the `url` must contain the protocol prefix,
e.g. the `http://` or `file://`.

### `<webview>.downloadURL(url)`

* `url` string

Initiates a download of the resource at `url` without navigating.

### `<webview>.getURL()`

Returns `string` - The URL of guest page.

### `<webview>.getTitle()`

Returns `string` - The title of guest page.

### `<webview>.isLoading()`

Returns `boolean` - Whether guest page is still loading resources.

### `<webview>.isLoadingMainFrame()`

Returns `boolean` - Whether the main frame (and not just iframes or frames within it) is
still loading.

### `<webview>.isWaitingForResponse()`

Returns `boolean` - Whether the guest page is waiting for a first-response for the
main resource of the page.

### `<webview>.stop()`

Stops any pending navigation.

### `<webview>.reload()`

Reloads the guest page.

### `<webview>.reloadIgnoringCache()`

Reloads the guest page and ignores cache.

### `<webview>.canGoBack()`

Returns `boolean` - Whether the guest page can go back.

### `<webview>.canGoForward()`

Returns `boolean` - Whether the guest page can go forward.

### `<webview>.canGoToOffset(offset)`

* `offset` Integer

Returns `boolean` - Whether the guest page can go to `offset`.

### `<webview>.clearHistory()`

Clears the navigation history.

### `<webview>.goBack()`

Makes the guest page go back.

### `<webview>.goForward()`

Makes the guest page go forward.

### `<webview>.goToIndex(index)`

* `index` Integer

Navigates to the specified absolute index.

### `<webview>.goToOffset(offset)`

* `offset` Integer

Navigates to the specified offset from the "current entry".

### `<webview>.isCrashed()`

Returns `boolean` - Whether the renderer process has crashed.

### `<webview>.setUserAgent(userAgent)`

* `userAgent` string

Overrides the user agent for the guest page.

### `<webview>.getUserAgent()`

Returns `string` - The user agent for guest page.

### `<webview>.insertCSS(css)`

* `css` string

Returns `Promise<string>` - A promise that resolves with a key for the inserted
CSS that can later be used to remove the CSS via
`<webview>.removeInsertedCSS(key)`.

Injects CSS into the current web page and returns a unique key for the inserted
stylesheet.

### `<webview>.removeInsertedCSS(key)`

* `key` string

Returns `Promise<void>` - Resolves if the removal was successful.

Removes the inserted CSS from the current web page. The stylesheet is identified
by its key, which is returned from `<webview>.insertCSS(css)`.

### `<webview>.executeJavaScript(code[, userGesture])`

* `code` string
* `userGesture` boolean (optional) - Default `false`.

Returns `Promise<any>` - A promise that resolves with the result of the executed code
or is rejected if the result of the code is a rejected promise.

Evaluates `code` in page. If `userGesture` is set, it will create the user
gesture context in the page. HTML APIs like `requestFullScreen`, which require
user action, can take advantage of this option for automation.

### `<webview>.openDevTools()`

Opens a DevTools window for guest page.

### `<webview>.closeDevTools()`

Closes the DevTools window of guest page.

### `<webview>.isDevToolsOpened()`

Returns `boolean` - Whether guest page has a DevTools window attached.

### `<webview>.isDevToolsFocused()`

Returns `boolean` - Whether DevTools window of guest page is focused.

### `<webview>.inspectElement(x, y)`

* `x` Integer
* `y` Integer

Starts inspecting element at position (`x`, `y`) of guest page.

### `<webview>.inspectSharedWorker()`

Opens the DevTools for the shared worker context present in the guest page.

### `<webview>.inspectServiceWorker()`

Opens the DevTools for the service worker context present in the guest page.

### `<webview>.setAudioMuted(muted)`

* `muted` boolean

Set guest page muted.

### `<webview>.isAudioMuted()`

Returns `boolean` - Whether guest page has been muted.

### `<webview>.isCurrentlyAudible()`

Returns `boolean` - Whether audio is currently playing.

### `<webview>.undo()`

Executes editing command `undo` in page.

### `<webview>.redo()`

Executes editing command `redo` in page.

### `<webview>.cut()`

Executes editing command `cut` in page.

### `<webview>.copy()`

Executes editing command `copy` in page.

### `<webview>.paste()`

Executes editing command `paste` in page.

### `<webview>.pasteAndMatchStyle()`

Executes editing command `pasteAndMatchStyle` in page.

### `<webview>.delete()`

Executes editing command `delete` in page.

### `<webview>.selectAll()`

Executes editing command `selectAll` in page.

### `<webview>.unselect()`

Executes editing command `unselect` in page.

### `<webview>.replace(text)`

* `text` string

Executes editing command `replace` in page.

### `<webview>.replaceMisspelling(text)`

* `text` string

Executes editing command `replaceMisspelling` in page.

### `<webview>.insertText(text)`

* `text` string

Returns `Promise<void>`

Inserts `text` to the focused element.

### `<webview>.findInPage(text[, options])`

* `text` string - Content to be searched, must not be empty.
* `options` Object (optional)
  * `forward` boolean (optional) - Whether to search forward or backward, defaults to `true`.
  * `findNext` boolean (optional) - Whether to begin a new text finding session with this request. Should be `true` for initial requests, and `false` for follow-up requests. Defaults to `false`.
  * `matchCase` boolean (optional) - Whether search should be case-sensitive,
    defaults to `false`.

Returns `Integer` - The request id used for the request.

Starts a request to find all matches for the `text` in the web page. The result of the request
can be obtained by subscribing to [`found-in-page`](webview-tag.md#event-found-in-page) event.

### `<webview>.stopFindInPage(action)`

* `action` string - Specifies the action to take place when ending
  [`<webview>.findInPage`](#webviewfindinpagetext-options) request.
  * `clearSelection` - Clear the selection.
  * `keepSelection` - Translate the selection into a normal selection.
  * `activateSelection` - Focus and click the selection node.

Stops any `findInPage` request for the `webview` with the provided `action`.

### `<webview>.print([options])`

* `options` Object (optional)
  * `silent` boolean (optional) - Don't ask user for print settings. Default is `false`.
  * `printBackground` boolean (optional) - Prints the background color and image of
    the web page. Default is `false`.
  * `deviceName` string (optional) - Set the printer device name to use. Must be the system-defined name and not the 'friendly' name, e.g 'Brother_QL_820NWB' and not 'Brother QL-820NWB'.
  * `color` boolean (optional) - Set whether the printed web page will be in color or grayscale. Default is `true`.
  * `margins` Object (optional)
    * `marginType` string (optional) - Can be `default`, `none`, `printableArea`, or `custom`. If `custom` is chosen, you will also need to specify `top`, `bottom`, `left`, and `right`.
    * `top` number (optional) - The top margin of the printed web page, in pixels.
    * `bottom` number (optional) - The bottom margin of the printed web page, in pixels.
    * `left` number (optional) - The left margin of the printed web page, in pixels.
    * `right` number (optional) - The right margin of the printed web page, in pixels.
  * `landscape` boolean (optional) - Whether the web page should be printed in landscape mode. Default is `false`.
  * `scaleFactor` number (optional) - The scale factor of the web page.
  * `pagesPerSheet` number (optional) - The number of pages to print per page sheet.
  * `collate` boolean (optional) - Whether the web page should be collated.
  * `copies` number (optional) - The number of copies of the web page to print.
  * `pageRanges` Object[] (optional) - The page range to print.
    * `from` number - Index of the first page to print (0-based).
    * `to` number - Index of the last page to print (inclusive) (0-based).
  * `duplexMode` string (optional) - Set the duplex mode of the printed web page. Can be `simplex`, `shortEdge`, or `longEdge`.
  * `dpi` Record<string, number> (optional)
    * `horizontal` number (optional) - The horizontal dpi.
    * `vertical` number (optional) - The vertical dpi.
  * `header` string (optional) - string to be printed as page header.
  * `footer` string (optional) - string to be printed as page footer.
  * `pageSize` string | Size (optional) - Specify page size of the printed document. Can be `A3`,
  `A4`, `A5`, `Legal`, `Letter`, `Tabloid` or an Object containing `height`.

Returns `Promise<void>`

Prints `webview`'s web page. Same as `webContents.print([options])`.

### `<webview>.printToPDF(options)`

* `options` Object
  * `headerFooter` Record<string, string> (optional) - the header and footer for the PDF.
    * `title` string - The title for the PDF header.
    * `url` string - the url for the PDF footer.
  * `landscape` boolean (optional) - `true` for landscape, `false` for portrait.
  * `marginsType` Integer (optional) - Specifies the type of margins to use. Uses 0 for
    default margin, 1 for no margin, and 2 for minimum margin.
    and `width` in microns.
  * `scaleFactor` number (optional) - The scale factor of the web page. Can range from 0 to 100.
  * `pageRanges` Record<string, number> (optional) - The page range to print. On macOS, only the first range is honored.
    * `from` number - Index of the first page to print (0-based).
    * `to` number - Index of the last page to print (inclusive) (0-based).
  * `pageSize` string | Size (optional) - Specify page size of the generated PDF. Can be `A3`,
  `A4`, `A5`, `Legal`, `Letter`, `Tabloid` or an Object containing `height`
  * `printBackground` boolean (optional) - Whether to print CSS backgrounds.
  * `printSelectionOnly` boolean (optional) - Whether to print selection only.

Returns `Promise<Uint8Array>` - Resolves with the generated PDF data.

Prints `webview`'s web page as PDF, Same as `webContents.printToPDF(options)`.

### `<webview>.capturePage([rect])`

* `rect` [Rectangle](structures/rectangle.md) (optional) - The area of the page to be captured.

Returns `Promise<NativeImage>` - Resolves with a [NativeImage](native-image.md)

Captures a snapshot of the page within `rect`. Omitting `rect` will capture the whole visible page.

### `<webview>.send(channel, ...args)`

* `channel` string
* `...args` any[]

Returns `Promise<void>`

Send an asynchronous message to renderer process via `channel`, you can also
send arbitrary arguments. The renderer process can handle the message by
listening to the `channel` event with the [`ipcRenderer`](ipc-renderer.md) module.

See [webContents.send](web-contents.md#contentssendchannel-args) for
examples.

### `<webview>.sendToFrame(frameId, channel, ...args)`

* `frameId` [number, number] - `[processId, frameId]`
<<<<<<< HEAD
* `channel` String
=======
* `channel` string
>>>>>>> 34769dd9
* `...args` any[]

Returns `Promise<void>`

Send an asynchronous message to renderer process via `channel`, you can also
send arbitrary arguments. The renderer process can handle the message by
listening to the `channel` event with the [`ipcRenderer`](ipc-renderer.md) module.

See [webContents.sendToFrame](web-contents.md#contentssendtoframeframeid-channel-args) for
examples.

### `<webview>.sendInputEvent(event)`

* `event`  [MouseInputEvent](structures/mouse-input-event.md) | [MouseWheelInputEvent](structures/mouse-wheel-input-event.md) | [KeyboardInputEvent](structures/keyboard-input-event.md)

Returns `Promise<void>`

Sends an input `event` to the page.

See [webContents.sendInputEvent](web-contents.md#contentssendinputeventinputevent)
for detailed description of `event` object.

### `<webview>.setZoomFactor(factor)`

* `factor` number - Zoom factor.

Changes the zoom factor to the specified factor. Zoom factor is
zoom percent divided by 100, so 300% = 3.0.

### `<webview>.setZoomLevel(level)`

* `level` number - Zoom level.

Changes the zoom level to the specified level. The original size is 0 and each
increment above or below represents zooming 20% larger or smaller to default
limits of 300% and 50% of original size, respectively. The formula for this is
`scale := 1.2 ^ level`.

> **NOTE**: The zoom policy at the Chromium level is same-origin, meaning that the
> zoom level for a specific domain propagates across all instances of windows with
> the same domain. Differentiating the window URLs will make zoom work per-window.

### `<webview>.getZoomFactor()`

Returns `number` - the current zoom factor.

### `<webview>.getZoomLevel()`

Returns `number` - the current zoom level.

### `<webview>.setVisualZoomLevelLimits(minimumLevel, maximumLevel)`

* `minimumLevel` number
* `maximumLevel` number

Returns `Promise<void>`

Sets the maximum and minimum pinch-to-zoom level.

### `<webview>.showDefinitionForSelection()` _macOS_

Shows pop-up dictionary that searches the selected word on the page.

### `<webview>.getWebContentsId()`

Returns `number` - The WebContents ID of this `webview`.

## DOM Events

The following DOM events are available to the `webview` tag:

### Event: 'load-commit'

Returns:

* `url` string
* `isMainFrame` boolean

Fired when a load has committed. This includes navigation within the current
document as well as subframe document-level loads, but does not include
asynchronous resource loads.

### Event: 'did-finish-load'

Fired when the navigation is done, i.e. the spinner of the tab will stop
spinning, and the `onload` event is dispatched.

### Event: 'did-fail-load'

Returns:

* `errorCode` Integer
* `errorDescription` string
* `validatedURL` string
* `isMainFrame` boolean

This event is like `did-finish-load`, but fired when the load failed or was
cancelled, e.g. `window.stop()` is invoked.

### Event: 'did-frame-finish-load'

Returns:

* `isMainFrame` boolean

Fired when a frame has done navigation.

### Event: 'did-start-loading'

Corresponds to the points in time when the spinner of the tab starts spinning.

### Event: 'did-stop-loading'

Corresponds to the points in time when the spinner of the tab stops spinning.

### Event: 'did-attach'

Fired when attached to the embedder web contents.

### Event: 'dom-ready'

Fired when document in the given frame is loaded.

### Event: 'page-title-updated'

Returns:

* `title` string
* `explicitSet` boolean

Fired when page title is set during navigation. `explicitSet` is false when
title is synthesized from file url.

### Event: 'page-favicon-updated'

Returns:

* `favicons` string[] - Array of URLs.

Fired when page receives favicon urls.

### Event: 'enter-html-full-screen'

Fired when page enters fullscreen triggered by HTML API.

### Event: 'leave-html-full-screen'

Fired when page leaves fullscreen triggered by HTML API.

### Event: 'console-message'

Returns:

* `level` Integer - The log level, from 0 to 3. In order it matches `verbose`, `info`, `warning` and `error`.
* `message` string - The actual console message
* `line` Integer - The line number of the source that triggered this console message
* `sourceId` string

Fired when the guest window logs a console message.

The following example code forwards all log messages to the embedder's console
without regard for log level or other properties.

```javascript
const webview = document.querySelector('webview')
webview.addEventListener('console-message', (e) => {
  console.log('Guest page logged a message:', e.message)
})
```

### Event: 'found-in-page'

Returns:

* `result` Object
  * `requestId` Integer
  * `activeMatchOrdinal` Integer - Position of the active match.
  * `matches` Integer - Number of Matches.
  * `selectionArea` Rectangle - Coordinates of first match region.
  * `finalUpdate` boolean

Fired when a result is available for
[`webview.findInPage`](#webviewfindinpagetext-options) request.

```javascript
const webview = document.querySelector('webview')
webview.addEventListener('found-in-page', (e) => {
  webview.stopFindInPage('keepSelection')
})

const requestId = webview.findInPage('test')
console.log(requestId)
```

### Event: 'new-window'

Returns:

* `url` string
* `frameName` string
* `disposition` string - Can be `default`, `foreground-tab`, `background-tab`,
  `new-window`, `save-to-disk` and `other`.
* `options` BrowserWindowConstructorOptions - The options which should be used for creating the new
  [`BrowserWindow`](browser-window.md).

Fired when the guest page attempts to open a new browser window.

The following example code opens the new url in system's default browser.

```javascript
const { shell } = require('electron')
const webview = document.querySelector('webview')

webview.addEventListener('new-window', async (e) => {
  const protocol = (new URL(e.url)).protocol
  if (protocol === 'http:' || protocol === 'https:') {
    await shell.openExternal(e.url)
  }
})
```

### Event: 'will-navigate'

Returns:

* `url` string

Emitted when a user or the page wants to start navigation. It can happen when
the `window.location` object is changed or a user clicks a link in the page.

This event will not emit when the navigation is started programmatically with
APIs like `<webview>.loadURL` and `<webview>.back`.

It is also not emitted during in-page navigation, such as clicking anchor links
or updating the `window.location.hash`. Use `did-navigate-in-page` event for
this purpose.

Calling `event.preventDefault()` does __NOT__ have any effect.

### Event: 'did-start-navigation'

Returns:

<<<<<<< HEAD
* `url` String
* `isInPlace` Boolean
* `isMainFrame` Boolean
=======
* `url` string
* `isInPlace` boolean
* `isMainFrame` boolean
>>>>>>> 34769dd9
* `frameProcessId` Integer
* `frameRoutingId` Integer

Emitted when any frame (including main) starts navigating. `isInPlace` will be
`true` for in-page navigations.

### Event: 'did-redirect-navigation'

Returns:

<<<<<<< HEAD
* `url` String
* `isInPlace` Boolean
* `isMainFrame` Boolean
=======
* `url` string
* `isInPlace` boolean
* `isMainFrame` boolean
>>>>>>> 34769dd9
* `frameProcessId` Integer
* `frameRoutingId` Integer

Emitted after a server side redirect occurs during navigation. For example a 302
redirect.

### Event: 'did-navigate'

Returns:

* `url` string

Emitted when a navigation is done.

This event is not emitted for in-page navigations, such as clicking anchor links
or updating the `window.location.hash`. Use `did-navigate-in-page` event for
this purpose.

### Event: 'did-frame-navigate'

Returns:

<<<<<<< HEAD
* `url` String
* `httpResponseCode` Integer - -1 for non HTTP navigations
* `httpStatusText` String - empty for non HTTP navigations,
* `isMainFrame` Boolean
=======
* `url` string
* `httpResponseCode` Integer - -1 for non HTTP navigations
* `httpStatusText` string - empty for non HTTP navigations,
* `isMainFrame` boolean
>>>>>>> 34769dd9
* `frameProcessId` Integer
* `frameRoutingId` Integer

Emitted when any frame navigation is done.

This event is not emitted for in-page navigations, such as clicking anchor links
or updating the `window.location.hash`. Use `did-navigate-in-page` event for
this purpose.

### Event: 'did-navigate-in-page'

Returns:

* `isMainFrame` boolean
* `url` string

Emitted when an in-page navigation happened.

When in-page navigation happens, the page URL changes but does not cause
navigation outside of the page. Examples of this occurring are when anchor links
are clicked or when the DOM `hashchange` event is triggered.

### Event: 'close'

Fired when the guest page attempts to close itself.

The following example code navigates the `webview` to `about:blank` when the
guest attempts to close itself.

```javascript
const webview = document.querySelector('webview')
webview.addEventListener('close', () => {
  webview.src = 'about:blank'
})
```

### Event: 'ipc-message'

Returns:

* `frameId` [number, number] - pair of `[processId, frameId]`.
<<<<<<< HEAD
* `channel` String
=======
* `channel` string
>>>>>>> 34769dd9
* `args` any[]

Fired when the guest page has sent an asynchronous message to embedder page.

With `sendToHost` method and `ipc-message` event you can communicate
between guest page and embedder page:

```javascript
// In embedder page.
const webview = document.querySelector('webview')
webview.addEventListener('ipc-message', (event) => {
  console.log(event.channel)
  // Prints "pong"
})
webview.send('ping')
```

```javascript
// In guest page.
const { ipcRenderer } = require('electron')
ipcRenderer.on('ping', () => {
  ipcRenderer.sendToHost('pong')
})
```

### Event: 'crashed'

Fired when the renderer process is crashed.

### Event: 'plugin-crashed'

Returns:

* `name` string
* `version` string

Fired when a plugin process is crashed.

### Event: 'destroyed'

Fired when the WebContents is destroyed.

### Event: 'media-started-playing'

Emitted when media starts playing.

### Event: 'media-paused'

Emitted when media is paused or done playing.

### Event: 'did-change-theme-color'

Returns:

* `themeColor` string

Emitted when a page's theme color changes. This is usually due to encountering a meta tag:

```html
<meta name='theme-color' content='#ff0000'>
```

### Event: 'update-target-url'

Returns:

* `url` string

Emitted when mouse moves over a link or the keyboard moves the focus to a link.

### Event: 'devtools-opened'

Emitted when DevTools is opened.

### Event: 'devtools-closed'

Emitted when DevTools is closed.

### Event: 'devtools-focused'

Emitted when DevTools is focused / opened.

[runtime-enabled-features]: https://cs.chromium.org/chromium/src/third_party/blink/renderer/platform/runtime_enabled_features.json5?l=70
[chrome-webview]: https://developer.chrome.com/docs/extensions/reference/webviewTag/

### Event: 'context-menu'

Returns:

* `params` Object
  * `x` Integer - x coordinate.
  * `y` Integer - y coordinate.
<<<<<<< HEAD
  * `linkURL` String - URL of the link that encloses the node the context menu
    was invoked on.
  * `linkText` String - Text associated with the link. May be an empty
    string if the contents of the link are an image.
  * `pageURL` String - URL of the top level page that the context menu was
    invoked on.
  * `frameURL` String - URL of the subframe that the context menu was invoked
    on.
  * `srcURL` String - Source URL for the element that the context menu
    was invoked on. Elements with source URLs are images, audio and video.
  * `mediaType` String - Type of the node the context menu was invoked on. Can
    be `none`, `image`, `audio`, `video`, `canvas`, `file` or `plugin`.
  * `hasImageContents` Boolean - Whether the context menu was invoked on an image
    which has non-empty contents.
  * `isEditable` Boolean - Whether the context is editable.
  * `selectionText` String - Text of the selection that the context menu was
    invoked on.
  * `titleText` String - Title text of the selection that the context menu was
    invoked on.
  * `altText` String - Alt text of the selection that the context menu was
    invoked on.
  * `suggestedFilename` String - Suggested filename to be used when saving file through 'Save
    Link As' option of context menu.
  * `selectionRect` [Rectangle](structures/rectangle.md) - Rect representing the coordinates in the document space of the selection.
  * `selectionStartOffset` Number - Start position of the selection text.
  * `referrerPolicy` [Referrer](structures/referrer.md) - The referrer policy of the frame on which the menu is invoked.
  * `misspelledWord` String - The misspelled word under the cursor, if any.
  * `dictionarySuggestions` String[] - An array of suggested words to show the
    user to replace the `misspelledWord`.  Only available if there is a misspelled
    word and spellchecker is enabled.
  * `frameCharset` String - The character encoding of the frame on which the
    menu was invoked.
  * `inputFieldType` String - If the context menu was invoked on an input
    field, the type of that field. Possible values are `none`, `plainText`,
    `password`, `other`.
  * `spellcheckEnabled` Boolean - If the context is editable, whether or not spellchecking is enabled.
  * `menuSourceType` String - Input source that invoked the context menu.
    Can be `none`, `mouse`, `keyboard`, `touch`, `touchMenu`, `longPress`, `longTap`, `touchHandle`, `stylus`, `adjustSelection`, or `adjustSelectionReset`.
  * `mediaFlags` Object - The flags for the media element the context menu was
    invoked on.
    * `inError` Boolean - Whether the media element has crashed.
    * `isPaused` Boolean - Whether the media element is paused.
    * `isMuted` Boolean - Whether the media element is muted.
    * `hasAudio` Boolean - Whether the media element has audio.
    * `isLooping` Boolean - Whether the media element is looping.
    * `isControlsVisible` Boolean - Whether the media element's controls are
      visible.
    * `canToggleControls` Boolean - Whether the media element's controls are
      toggleable.
    * `canPrint` Boolean - Whether the media element can be printed.
    * `canSave` Boolean - Whether or not the media element can be downloaded.
    * `canShowPictureInPicture` Boolean - Whether the media element can show picture-in-picture.
    * `isShowingPictureInPicture` Boolean - Whether the media element is currently showing picture-in-picture.
    * `canRotate` Boolean - Whether the media element can be rotated.
    * `canLoop` Boolean - Whether the media element can be looped.
  * `editFlags` Object - These flags indicate whether the renderer believes it
    is able to perform the corresponding action.
    * `canUndo` Boolean - Whether the renderer believes it can undo.
    * `canRedo` Boolean - Whether the renderer believes it can redo.
    * `canCut` Boolean - Whether the renderer believes it can cut.
    * `canCopy` Boolean - Whether the renderer believes it can copy.
    * `canPaste` Boolean - Whether the renderer believes it can paste.
    * `canDelete` Boolean - Whether the renderer believes it can delete.
    * `canSelectAll` Boolean - Whether the renderer believes it can select all.
    * `canEditRichly` Boolean - Whether the renderer believes it can edit text richly.
=======
  * `linkURL` string - URL of the link that encloses the node the context menu
    was invoked on.
  * `linkText` string - Text associated with the link. May be an empty
    string if the contents of the link are an image.
  * `pageURL` string - URL of the top level page that the context menu was
    invoked on.
  * `frameURL` string - URL of the subframe that the context menu was invoked
    on.
  * `srcURL` string - Source URL for the element that the context menu
    was invoked on. Elements with source URLs are images, audio and video.
  * `mediaType` string - Type of the node the context menu was invoked on. Can
    be `none`, `image`, `audio`, `video`, `canvas`, `file` or `plugin`.
  * `hasImageContents` boolean - Whether the context menu was invoked on an image
    which has non-empty contents.
  * `isEditable` boolean - Whether the context is editable.
  * `selectionText` string - Text of the selection that the context menu was
    invoked on.
  * `titleText` string - Title text of the selection that the context menu was
    invoked on.
  * `altText` string - Alt text of the selection that the context menu was
    invoked on.
  * `suggestedFilename` string - Suggested filename to be used when saving file through 'Save
    Link As' option of context menu.
  * `selectionRect` [Rectangle](structures/rectangle.md) - Rect representing the coordinates in the document space of the selection.
  * `selectionStartOffset` number - Start position of the selection text.
  * `referrerPolicy` [Referrer](structures/referrer.md) - The referrer policy of the frame on which the menu is invoked.
  * `misspelledWord` string - The misspelled word under the cursor, if any.
  * `dictionarySuggestions` string[] - An array of suggested words to show the
    user to replace the `misspelledWord`.  Only available if there is a misspelled
    word and spellchecker is enabled.
  * `frameCharset` string - The character encoding of the frame on which the
    menu was invoked.
  * `inputFieldType` string - If the context menu was invoked on an input
    field, the type of that field. Possible values are `none`, `plainText`,
    `password`, `other`.
  * `spellcheckEnabled` boolean - If the context is editable, whether or not spellchecking is enabled.
  * `menuSourceType` string - Input source that invoked the context menu.
    Can be `none`, `mouse`, `keyboard`, `touch`, `touchMenu`, `longPress`, `longTap`, `touchHandle`, `stylus`, `adjustSelection`, or `adjustSelectionReset`.
  * `mediaFlags` Object - The flags for the media element the context menu was
    invoked on.
    * `inError` boolean - Whether the media element has crashed.
    * `isPaused` boolean - Whether the media element is paused.
    * `isMuted` boolean - Whether the media element is muted.
    * `hasAudio` boolean - Whether the media element has audio.
    * `isLooping` boolean - Whether the media element is looping.
    * `isControlsVisible` boolean - Whether the media element's controls are
      visible.
    * `canToggleControls` boolean - Whether the media element's controls are
      toggleable.
    * `canPrint` boolean - Whether the media element can be printed.
    * `canSave` boolean - Whether or not the media element can be downloaded.
    * `canShowPictureInPicture` boolean - Whether the media element can show picture-in-picture.
    * `isShowingPictureInPicture` boolean - Whether the media element is currently showing picture-in-picture.
    * `canRotate` boolean - Whether the media element can be rotated.
    * `canLoop` boolean - Whether the media element can be looped.
  * `editFlags` Object - These flags indicate whether the renderer believes it
    is able to perform the corresponding action.
    * `canUndo` boolean - Whether the renderer believes it can undo.
    * `canRedo` boolean - Whether the renderer believes it can redo.
    * `canCut` boolean - Whether the renderer believes it can cut.
    * `canCopy` boolean - Whether the renderer believes it can copy.
    * `canPaste` boolean - Whether the renderer believes it can paste.
    * `canDelete` boolean - Whether the renderer believes it can delete.
    * `canSelectAll` boolean - Whether the renderer believes it can select all.
    * `canEditRichly` boolean - Whether the renderer believes it can edit text richly.
>>>>>>> 34769dd9

Emitted when there is a new context menu that needs to be handled.<|MERGE_RESOLUTION|>--- conflicted
+++ resolved
@@ -149,11 +149,7 @@
 <webview src="https://www.github.com/" preload="./app.asar/test.js"></webview>
 ```
 
-<<<<<<< HEAD
-A `String` that specifies a script that will be loaded before other scripts run in the guest
-=======
 A `string` that specifies a script that will be loaded before other scripts run in the guest
->>>>>>> 34769dd9
 page. The protocol of script's URL must be `file:` (even when using `asar:` archives) because
 it will be loaded by Node's `require` under the hood, which treats `asar:` archives as virtual
 directories.
@@ -617,11 +613,7 @@
 ### `<webview>.sendToFrame(frameId, channel, ...args)`
 
 * `frameId` [number, number] - `[processId, frameId]`
-<<<<<<< HEAD
-* `channel` String
-=======
 * `channel` string
->>>>>>> 34769dd9
 * `...args` any[]
 
 Returns `Promise<void>`
@@ -865,15 +857,9 @@
 
 Returns:
 
-<<<<<<< HEAD
-* `url` String
-* `isInPlace` Boolean
-* `isMainFrame` Boolean
-=======
 * `url` string
 * `isInPlace` boolean
 * `isMainFrame` boolean
->>>>>>> 34769dd9
 * `frameProcessId` Integer
 * `frameRoutingId` Integer
 
@@ -884,15 +870,9 @@
 
 Returns:
 
-<<<<<<< HEAD
-* `url` String
-* `isInPlace` Boolean
-* `isMainFrame` Boolean
-=======
 * `url` string
 * `isInPlace` boolean
 * `isMainFrame` boolean
->>>>>>> 34769dd9
 * `frameProcessId` Integer
 * `frameRoutingId` Integer
 
@@ -915,17 +895,10 @@
 
 Returns:
 
-<<<<<<< HEAD
-* `url` String
-* `httpResponseCode` Integer - -1 for non HTTP navigations
-* `httpStatusText` String - empty for non HTTP navigations,
-* `isMainFrame` Boolean
-=======
 * `url` string
 * `httpResponseCode` Integer - -1 for non HTTP navigations
 * `httpStatusText` string - empty for non HTTP navigations,
 * `isMainFrame` boolean
->>>>>>> 34769dd9
 * `frameProcessId` Integer
 * `frameRoutingId` Integer
 
@@ -967,11 +940,7 @@
 Returns:
 
 * `frameId` [number, number] - pair of `[processId, frameId]`.
-<<<<<<< HEAD
-* `channel` String
-=======
 * `channel` string
->>>>>>> 34769dd9
 * `args` any[]
 
 Fired when the guest page has sent an asynchronous message to embedder page.
@@ -1064,73 +1033,6 @@
 * `params` Object
   * `x` Integer - x coordinate.
   * `y` Integer - y coordinate.
-<<<<<<< HEAD
-  * `linkURL` String - URL of the link that encloses the node the context menu
-    was invoked on.
-  * `linkText` String - Text associated with the link. May be an empty
-    string if the contents of the link are an image.
-  * `pageURL` String - URL of the top level page that the context menu was
-    invoked on.
-  * `frameURL` String - URL of the subframe that the context menu was invoked
-    on.
-  * `srcURL` String - Source URL for the element that the context menu
-    was invoked on. Elements with source URLs are images, audio and video.
-  * `mediaType` String - Type of the node the context menu was invoked on. Can
-    be `none`, `image`, `audio`, `video`, `canvas`, `file` or `plugin`.
-  * `hasImageContents` Boolean - Whether the context menu was invoked on an image
-    which has non-empty contents.
-  * `isEditable` Boolean - Whether the context is editable.
-  * `selectionText` String - Text of the selection that the context menu was
-    invoked on.
-  * `titleText` String - Title text of the selection that the context menu was
-    invoked on.
-  * `altText` String - Alt text of the selection that the context menu was
-    invoked on.
-  * `suggestedFilename` String - Suggested filename to be used when saving file through 'Save
-    Link As' option of context menu.
-  * `selectionRect` [Rectangle](structures/rectangle.md) - Rect representing the coordinates in the document space of the selection.
-  * `selectionStartOffset` Number - Start position of the selection text.
-  * `referrerPolicy` [Referrer](structures/referrer.md) - The referrer policy of the frame on which the menu is invoked.
-  * `misspelledWord` String - The misspelled word under the cursor, if any.
-  * `dictionarySuggestions` String[] - An array of suggested words to show the
-    user to replace the `misspelledWord`.  Only available if there is a misspelled
-    word and spellchecker is enabled.
-  * `frameCharset` String - The character encoding of the frame on which the
-    menu was invoked.
-  * `inputFieldType` String - If the context menu was invoked on an input
-    field, the type of that field. Possible values are `none`, `plainText`,
-    `password`, `other`.
-  * `spellcheckEnabled` Boolean - If the context is editable, whether or not spellchecking is enabled.
-  * `menuSourceType` String - Input source that invoked the context menu.
-    Can be `none`, `mouse`, `keyboard`, `touch`, `touchMenu`, `longPress`, `longTap`, `touchHandle`, `stylus`, `adjustSelection`, or `adjustSelectionReset`.
-  * `mediaFlags` Object - The flags for the media element the context menu was
-    invoked on.
-    * `inError` Boolean - Whether the media element has crashed.
-    * `isPaused` Boolean - Whether the media element is paused.
-    * `isMuted` Boolean - Whether the media element is muted.
-    * `hasAudio` Boolean - Whether the media element has audio.
-    * `isLooping` Boolean - Whether the media element is looping.
-    * `isControlsVisible` Boolean - Whether the media element's controls are
-      visible.
-    * `canToggleControls` Boolean - Whether the media element's controls are
-      toggleable.
-    * `canPrint` Boolean - Whether the media element can be printed.
-    * `canSave` Boolean - Whether or not the media element can be downloaded.
-    * `canShowPictureInPicture` Boolean - Whether the media element can show picture-in-picture.
-    * `isShowingPictureInPicture` Boolean - Whether the media element is currently showing picture-in-picture.
-    * `canRotate` Boolean - Whether the media element can be rotated.
-    * `canLoop` Boolean - Whether the media element can be looped.
-  * `editFlags` Object - These flags indicate whether the renderer believes it
-    is able to perform the corresponding action.
-    * `canUndo` Boolean - Whether the renderer believes it can undo.
-    * `canRedo` Boolean - Whether the renderer believes it can redo.
-    * `canCut` Boolean - Whether the renderer believes it can cut.
-    * `canCopy` Boolean - Whether the renderer believes it can copy.
-    * `canPaste` Boolean - Whether the renderer believes it can paste.
-    * `canDelete` Boolean - Whether the renderer believes it can delete.
-    * `canSelectAll` Boolean - Whether the renderer believes it can select all.
-    * `canEditRichly` Boolean - Whether the renderer believes it can edit text richly.
-=======
   * `linkURL` string - URL of the link that encloses the node the context menu
     was invoked on.
   * `linkText` string - Text associated with the link. May be an empty
@@ -1196,6 +1098,5 @@
     * `canDelete` boolean - Whether the renderer believes it can delete.
     * `canSelectAll` boolean - Whether the renderer believes it can select all.
     * `canEditRichly` boolean - Whether the renderer believes it can edit text richly.
->>>>>>> 34769dd9
 
 Emitted when there is a new context menu that needs to be handled.