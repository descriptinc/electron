## Class: CommandLine

> Manipulate the command line arguments for your app that Chromium reads

Process: [Main](../glossary.md#main-process)<br />
_This class is not exported from the `'electron'` module. It is only available as a return value of other methods in the Electron API._

The following example shows how to check if the `--disable-gpu` flag is set.

```javascript
const { app } = require('electron')
app.commandLine.hasSwitch('disable-gpu')
```

For more information on what kinds of flags and switches you can use, check
out the [Command Line Switches](./command-line-switches.md)
document.

### Instance Methods

#### `commandLine.appendSwitch(switch[, value])`

* `switch` string - A command-line switch, without the leading `--`
* `value` string (optional) - A value for the given switch

Append a switch (with optional `value`) to Chromium's command line.

**Note:** This will not affect `process.argv`. The intended usage of this function is to
control Chromium's behavior.

#### `commandLine.appendArgument(value)`

* `value` string - The argument to append to the command line

Append an argument to Chromium's command line. The argument will be quoted
correctly. Switches will precede arguments regardless of appending order.

If you're appending an argument like `--switch=value`, consider using `appendSwitch('switch', 'value')` instead.

**Note:** This will not affect `process.argv`. The intended usage of this function is to
control Chromium's behavior.

#### `commandLine.hasSwitch(switch)`

* `switch` string - A command-line switch

Returns `boolean` - Whether the command-line switch is present.

#### `commandLine.getSwitchValue(switch)`

* `switch` string - A command-line switch

Returns `string` - The command-line switch value.

**Note:** When the switch is not present or has no value, it returns empty string.

#### `commandLine.removeSwitch(switch)`

<<<<<<< HEAD
* `switch` String - A command-line switch
=======
* `switch` string - A command-line switch
>>>>>>> 34769dd9

Removes the specified switch from Chromium's command line.

**Note:** This will not affect `process.argv`. The intended usage of this function is to
control Chromium's behavior.<|MERGE_RESOLUTION|>--- conflicted
+++ resolved
@@ -56,11 +56,7 @@
 
 #### `commandLine.removeSwitch(switch)`
 
-<<<<<<< HEAD
-* `switch` String - A command-line switch
-=======
 * `switch` string - A command-line switch
->>>>>>> 34769dd9
 
 Removes the specified switch from Chromium's command line.
 
