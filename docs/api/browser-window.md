--- conflicted
+++ resolved
@@ -183,28 +183,16 @@
     leave it undefined so the executable's icon will be used.
   * `show` boolean (optional) - Whether window should be shown when created. Default is
     `true`.
-<<<<<<< HEAD
-  * `paintWhenInitiallyHidden` Boolean (optional) - Whether the renderer should be active when `show` is `false` and it has just been created.  In order for `document.visibilityState` to work correctly on first load with `show: false` you should set this to `false`.  Setting this to `false` will cause the `ready-to-show` event to not fire.  Default is `true`.
-  * `frame` Boolean (optional) - Specify `false` to create a
-=======
   * `paintWhenInitiallyHidden` boolean (optional) - Whether the renderer should be active when `show` is `false` and it has just been created.  In order for `document.visibilityState` to work correctly on first load with `show: false` you should set this to `false`.  Setting this to `false` will cause the `ready-to-show` event to not fire.  Default is `true`.
   * `frame` boolean (optional) - Specify `false` to create a
->>>>>>> 34769dd9
     [frameless window](../tutorial/window-customization.md#create-frameless-windows). Default is `true`.
   * `parent` BrowserWindow (optional) - Specify parent window. Default is `null`.
   * `modal` boolean (optional) - Whether this is a modal window. This only works when the
     window is a child window. Default is `false`.
-<<<<<<< HEAD
-  * `acceptFirstMouse` Boolean (optional) - Whether clicking an inactive window will also
-  click through to the web contents. Default is `false` on macOS. This option is not
-  configurable on other platforms.
-  * `disableAutoHideCursor` Boolean (optional) - Whether to hide cursor when typing.
-=======
   * `acceptFirstMouse` boolean (optional) - Whether clicking an inactive window will also
   click through to the web contents. Default is `false` on macOS. This option is not
   configurable on other platforms.
   * `disableAutoHideCursor` boolean (optional) - Whether to hide cursor when typing.
->>>>>>> 34769dd9
     Default is `false`.
   * `autoHideMenuBar` boolean (optional) - Auto hide the menu bar unless the `Alt`
     key is pressed. Default is `false`.
@@ -219,11 +207,7 @@
     transparent) and 1.0 (fully opaque). This is only implemented on Windows and macOS.
   * `darkTheme` boolean (optional) - Forces using dark theme for the window, only works on
     some GTK+3 desktop environments. Default is `false`.
-<<<<<<< HEAD
-  * `transparent` Boolean (optional) - Makes the window [transparent](../tutorial/window-customization.md#create-transparent-windows).
-=======
   * `transparent` boolean (optional) - Makes the window [transparent](../tutorial/window-customization.md#create-transparent-windows).
->>>>>>> 34769dd9
     Default is `false`. On Windows, does not work unless the window is frameless.
   * `type` string (optional) - The type of window, default is normal window. See more about
     this below.
@@ -231,11 +215,7 @@
     * `followWindow` - The backdrop should automatically appear active when the window is active, and inactive when it is not. This is the default.
     * `active` - The backdrop should always appear active.
     * `inactive` - The backdrop should always appear inactive.
-<<<<<<< HEAD
-  * `titleBarStyle` String (optional) _macOS_ _Windows_ - The style of window title bar.
-=======
   * `titleBarStyle` string (optional) _macOS_ _Windows_ - The style of window title bar.
->>>>>>> 34769dd9
     Default is `default`. Possible values are:
     * `default` - Results in the standard title bar for macOS or Windows respectively.
     * `hidden` - Results in a hidden title bar and a full size content window. On macOS, the window still has the standard window controls (“traffic lights”) in the top left. On Windows, when combined with `titleBarOverlay: true` it will activate the Window Controls Overlay (see `titleBarOverlay` for more information), otherwise no window controls will be shown.
@@ -411,15 +391,9 @@
       contain the layout of the document—without requiring scrolling. Enabling
       this will cause the `preferred-size-changed` event to be emitted on the
       `WebContents` when the preferred size changes. Default is `false`.
-<<<<<<< HEAD
-  * `titleBarOverlay` Object | Boolean (optional) -  When using a frameless window in conjuction with `win.setWindowButtonVisibility(true)` on macOS or using a `titleBarStyle` so that the standard window controls ("traffic lights" on macOS) are visible, this property enables the Window Controls Overlay [JavaScript APIs][overlay-javascript-apis] and [CSS Environment Variables][overlay-css-env-vars]. Specifying `true` will result in an overlay with default system colors. Default is `false`.
-    * `color` String (optional) _Windows_ - The CSS color of the Window Controls Overlay when enabled. Default is the system color.
-    * `symbolColor` String (optional) _Windows_ - The CSS color of the symbols on the Window Controls Overlay when enabled. Default is the system color.
-=======
   * `titleBarOverlay` Object | boolean (optional) -  When using a frameless window in conjuction with `win.setWindowButtonVisibility(true)` on macOS or using a `titleBarStyle` so that the standard window controls ("traffic lights" on macOS) are visible, this property enables the Window Controls Overlay [JavaScript APIs][overlay-javascript-apis] and [CSS Environment Variables][overlay-css-env-vars]. Specifying `true` will result in an overlay with default system colors. Default is `false`.
     * `color` string (optional) _Windows_ - The CSS color of the Window Controls Overlay when enabled. Default is the system color.
     * `symbolColor` string (optional) _Windows_ - The CSS color of the symbols on the Window Controls Overlay when enabled. Default is the system color.
->>>>>>> 34769dd9
 
 When setting minimum or maximum window size with `minWidth`/`maxWidth`/
 `minHeight`/`maxHeight`, it only constrains the users. It won't prevent you from
