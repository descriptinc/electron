--- conflicted
+++ resolved
@@ -47,11 +47,7 @@
 
 ### `webContents.fromDevToolsTargetId(targetId)`
 
-<<<<<<< HEAD
-* `targetId` String - The Chrome DevTools Protocol [TargetID](https://chromedevtools.github.io/devtools-protocol/tot/Target/#type-TargetID) associated with the WebContents instance.
-=======
 * `targetId` string - The Chrome DevTools Protocol [TargetID](https://chromedevtools.github.io/devtools-protocol/tot/Target/#type-TargetID) associated with the WebContents instance.
->>>>>>> 34769dd9
 
 Returns `WebContents` | undefined - A WebContents instance with the given TargetID, or
 `undefined` if there is no WebContents associated with the given TargetID.
@@ -533,13 +529,8 @@
 * `error` string - The error code.
 * `certificate` [Certificate](structures/certificate.md)
 * `callback` Function
-<<<<<<< HEAD
-  * `isTrusted` Boolean - Indicates whether the certificate can be considered trusted.
-* `isMainFrame` Boolean
-=======
   * `isTrusted` boolean - Indicates whether the certificate can be considered trusted.
 * `isMainFrame` boolean
->>>>>>> 34769dd9
 
 Emitted when failed to verify the `certificate` for `url`.
 
@@ -661,11 +652,7 @@
   * `x` Integer - x coordinate.
   * `y` Integer - y coordinate.
   * `frame` WebFrameMain - Frame from which the context menu was invoked.
-<<<<<<< HEAD
-  * `linkURL` String - URL of the link that encloses the node the context menu
-=======
   * `linkURL` string - URL of the link that encloses the node the context menu
->>>>>>> 34769dd9
     was invoked on.
   * `linkText` string - Text associated with the link. May be an empty
     string if the contents of the link are an image.
@@ -1623,11 +1610,7 @@
 #### `contents.openDevTools([options])`
 
 * `options` Object (optional)
-<<<<<<< HEAD
-  * `mode` String - Opens the devtools with specified dock state, can be
-=======
   * `mode` string - Opens the devtools with specified dock state, can be
->>>>>>> 34769dd9
     `left`, `right`, `bottom`, `undocked`, `detach`. Defaults to last used dock state.
     In `undocked` mode it's possible to dock back. In `detach` mode it's not.
   * `activate` boolean (optional) - Whether to bring the opened devtools window
@@ -1845,15 +1828,9 @@
 #### `contents.startDrag(item)`
 
 * `item` Object
-<<<<<<< HEAD
-  * `file` String - The path to the file being dragged.
-  * `files` String[] (optional) - The paths to the files being dragged. (`files` will override `file` field)
-  * `icon` [NativeImage](native-image.md) | String - The image must be
-=======
   * `file` string - The path to the file being dragged.
   * `files` string[] (optional) - The paths to the files being dragged. (`files` will override `file` field)
   * `icon` [NativeImage](native-image.md) | string - The image must be
->>>>>>> 34769dd9
     non-empty on macOS.
 
 Sets the `item` as dragging item for current drag-drop operation, `file` is the
