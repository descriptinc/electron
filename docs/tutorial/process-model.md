--- conflicted
+++ resolved
@@ -84,11 +84,7 @@
 
 ```js title='main.js'
 // quitting the app when no windows are open on non-macOS platforms
-<<<<<<< HEAD
-app.on('window-all-closed', function () {
-=======
 app.on('window-all-closed', () => {
->>>>>>> 34769dd9
   if (process.platform !== 'darwin') app.quit()
 })
 ```
