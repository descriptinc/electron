# Electron Versioning

> A detailed look at our versioning policy and implementation.

As of version 2.0.0, Electron follows the [SemVer](#semver) spec. The following command will install the most recent stable build of Electron:

```sh npm2yarn
npm install --save-dev electron
```

To update an existing project to use the latest stable version:

```sh npm2yarn
npm install --save-dev electron@latest
```

## Versioning scheme

There are several major changes from our 1.x strategy outlined below. Each change is intended to satisfy the needs and priorities of developers/maintainers and app developers.

<<<<<<< HEAD
1. Strict use of the [SemVer](#semver) spec
=======
1. Strict use of the the [SemVer](#semver) spec
>>>>>>> 34769dd9
2. Introduction of semver-compliant `-beta` tags
3. Introduction of [conventional commit messages](https://conventionalcommits.org/)
4. Well-defined stabilization branches
5. The `main` branch is versionless; only stabilization branches contain version information

We will cover in detail how git branching works, how npm tagging works, what developers should expect to see, and how one can backport changes.

## SemVer

Below is a table explicitly mapping types of changes to their corresponding category of SemVer (e.g. Major, Minor, Patch).

| Major Version Increments        | Minor Version Increments           | Patch Version Increments      |
| ------------------------------- | ---------------------------------- | ----------------------------- |
| Electron breaking API changes   | Electron non-breaking API changes  | Electron bug fixes            |
| Node.js major version updates   | Node.js minor version updates      | Node.js patch version updates |
| Chromium version updates        |                                    | fix-related chromium patches  |

For more information, see the [Semantic Versioning 2.0.0](https://semver.org/) spec.

Note that most Chromium updates will be considered breaking. Fixes that can be backported will likely be cherry-picked as patches.

## Stabilization branches

Stabilization branches are branches that run parallel to `main`, taking in only cherry-picked commits that are related to security or stability. These branches are never merged back to `main`.

![Stabilization Branches](../images/versioning-sketch-1.png)

Since Electron 8, stabilization branches are always **major** version lines, and named against the following template `$MAJOR-x-y` e.g. `8-x-y`.  Prior to that we used **minor** version lines and named them as `$MAJOR-$MINOR-x` e.g. `2-0-x`.

We allow for multiple stabilization branches to exist simultaneously, one for each supported version. For more details on which versions are supported, see our [Electron Release Timelines](./electron-timelines.md) doc.

![Multiple Stability Branches](../images/versioning-sketch-2.png)

Older lines will not be supported by the Electron project, but other groups can take ownership and backport stability and security fixes on their own. We discourage this, but recognize that it makes life easier for many app developers.

## Beta releases and bug fixes

Developers want to know which releases are _safe_ to use. Even seemingly innocent features can introduce regressions in complex applications. At the same time, locking to a fixed version is dangerous because you’re ignoring security patches and bug fixes that may have come out since your version. Our goal is to allow the following standard semver ranges in `package.json` :

* Use `~2.0.0` to admit only stability or security related fixes to your `2.0.0` release.
* Use `^2.0.0` to admit non-breaking _reasonably stable_ feature work as well as security and bug fixes.

What’s important about the second point is that apps using `^` should still be able to expect a reasonable level of stability. To accomplish this, SemVer allows for a _pre-release identifier_ to indicate a particular version is not yet _safe_ or _stable_.

Whatever you choose, you will periodically have to bump the version in your `package.json` as breaking changes are a fact of Chromium life.

The process is as follows:

1. All new major and minor releases lines begin with a beta series indicated by SemVer prerelease tags of `beta.N`, e.g. `2.0.0-beta.1`. After the first beta, subsequent beta releases must meet all of the following conditions:
    1. The change is backwards API-compatible (deprecations are allowed)
    2. The risk to meeting our stability timeline must be low.
2. If allowed changes need to be made once a release is beta, they are applied and the prerelease tag is incremented, e.g. `2.0.0-beta.2`.
3. If a particular beta release is _generally regarded_ as stable, it will be re-released as a stable build, changing only the version information. e.g. `2.0.0`. After the first stable, all changes must be backwards-compatible bug or security fixes.
4. If future bug fixes or security patches need to be made once a release is stable, they are applied and the _patch_ version is incremented
e.g. `2.0.1`.

Specifically, the above means:

1. Admitting non-breaking-API changes before Week 3 in the beta cycle is okay, even if those changes have the potential to cause moderate side-effects.
2. Admitting feature-flagged changes, that do not otherwise alter existing code paths, at most points in the beta cycle is okay. Users can explicitly enable those flags in their apps.
3. Admitting features of any sort after Week 3 in the beta cycle is 👎 without a very good reason.

For each major and minor bump, you should expect to see something like the following:

```plaintext
2.0.0-beta.1
2.0.0-beta.2
2.0.0-beta.3
2.0.0
2.0.1
2.0.2
```

An example lifecycle in pictures:

* A new release branch is created that includes the latest set of features. It is published as `2.0.0-beta.1`.
![New Release Branch](../images/versioning-sketch-3.png)
* A bug fix comes into master that can be backported to the release branch. The patch is applied, and a new beta is published as `2.0.0-beta.2`.
![Bugfix Backport to Beta](../images/versioning-sketch-4.png)
* The beta is considered _generally stable_ and it is published again as a non-beta under `2.0.0`.
![Beta to Stable](../images/versioning-sketch-5.png)
* Later, a zero-day exploit is revealed and a fix is applied to master. We backport the fix to the `2-0-x` line and release `2.0.1`.
![Security Backports](../images/versioning-sketch-6.png)

A few examples of how various SemVer ranges will pick up new releases:

![Semvers and Releases](../images/versioning-sketch-7.png)

## Feature flags

Feature flags are a common practice in Chromium, and are well-established in the web-development ecosystem. In the context of Electron, a feature flag or **soft branch** must have the following properties:

* it is enabled/disabled either at runtime, or build-time; we do not support the concept of a request-scoped feature flag
* it completely segments new and old code paths; refactoring old code to support a new feature _violates_ the feature-flag contract
* feature flags are eventually removed after the feature is released

## Semantic commits

All pull requests must adhere to the [Conventional Commits](https://conventionalcommits.org/) spec, which can be summarized as follows:

* Commits that would result in a SemVer **major** bump must start their body with `BREAKING CHANGE:`.
* Commits that would result in a SemVer **minor** bump must start with `feat:`.
* Commits that would result in a SemVer **patch** bump must start with `fix:`.

The `electron/electron` repository also enforces squash merging, so you only need to make sure that your pull request has the correct title prefix.

## Versioned `main` branch

* The `main` branch will always contain the next major version `X.0.0-nightly.DATE` in its `package.json`.
* Release branches are never merged back to `main`.
* Release branches _do_ contain the correct version in their `package.json`.
* As soon as a release branch is cut for a major, `main` must be bumped to the next major (i.e. `main` is always versioned as the next theoretical release branch).

## Historical versioning (Electron 1.X)

Electron versions *< 2.0* did not conform to the [SemVer](https://semver.org) spec: major versions corresponded to end-user API changes, minor versions corresponded to Chromium major releases, and patch versions corresponded to new features and bug fixes. While convenient for developers merging features, it creates problems for developers of client-facing applications. The QA testing cycles of major apps like Slack, Teams, Skype, VS Code, and GitHub Desktop can be lengthy and stability is a highly desired outcome. There is a high risk in adopting new features while trying to absorb bug fixes.

Here is an example of the 1.x strategy:

![1.x Versioning](../images/versioning-sketch-0.png)

An app developed with `1.8.1` cannot take the `1.8.3` bug fix without either absorbing the `1.8.2` feature, or by backporting the fix and maintaining a new release line.<|MERGE_RESOLUTION|>--- conflicted
+++ resolved
@@ -18,11 +18,7 @@
 
 There are several major changes from our 1.x strategy outlined below. Each change is intended to satisfy the needs and priorities of developers/maintainers and app developers.
 
-<<<<<<< HEAD
-1. Strict use of the [SemVer](#semver) spec
-=======
 1. Strict use of the the [SemVer](#semver) spec
->>>>>>> 34769dd9
 2. Introduction of semver-compliant `-beta` tags
 3. Introduction of [conventional commit messages](https://conventionalcommits.org/)
 4. Well-defined stabilization branches
