--- conflicted
+++ resolved
@@ -9,17 +9,10 @@
 will have an issue.
 
 diff --git a/include/v8config.h b/include/v8config.h
-<<<<<<< HEAD
-index b010b65dfd648bc01608befd886613a82dab2a05..fa740c2acde6134312aabfa0aae0c0093450bd48 100644
---- a/include/v8config.h
-+++ b/include/v8config.h
-@@ -448,10 +448,13 @@ path. Add it with -I<path> to the command line
-=======
 index 1242d4289ceb937e2679408ca7ee734c0c342bf0..50f59293e3fc617ac7b6f964ae091e92391c8a38 100644
 --- a/include/v8config.h
 +++ b/include/v8config.h
 @@ -452,10 +452,13 @@ path. Add it with -I<path> to the command line
->>>>>>> 34769dd9
  # define V8_NOINLINE /* NOT SUPPORTED */
  #endif
  
@@ -35,11 +28,7 @@
  #else
  # define V8_DEPRECATED(message)
  #endif
-<<<<<<< HEAD
-@@ -459,7 +462,11 @@ path. Add it with -I<path> to the command line
-=======
 @@ -463,7 +466,11 @@ path. Add it with -I<path> to the command line
->>>>>>> 34769dd9
  
  // A macro (V8_DEPRECATE_SOON) to make it easier to see what will be deprecated.
  #if defined(V8_IMMINENT_DEPRECATION_WARNINGS)
