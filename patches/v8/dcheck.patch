--- conflicted
+++ resolved
@@ -6,17 +6,10 @@
 https://github.com/auchenberg/volkswagen
 
 diff --git a/src/api/api.cc b/src/api/api.cc
-<<<<<<< HEAD
-index a8af304a530893b7f3560ec31e76e28e98556d13..041a4eaddf7856e2fd9eb3336285e7edb6774712 100644
---- a/src/api/api.cc
-+++ b/src/api/api.cc
-@@ -8809,7 +8809,7 @@ void Isolate::SetPromiseRejectCallback(PromiseRejectCallback callback) {
-=======
 index 7e9c504f8e7e2c668019399b417b61bf74f43210..1c6b0dd6d234f51046beddc73d6c01febe0c35cb 100644
 --- a/src/api/api.cc
 +++ b/src/api/api.cc
 @@ -9136,7 +9136,7 @@ void Isolate::SetPromiseRejectCallback(PromiseRejectCallback callback) {
->>>>>>> 34769dd9
  }
  
  void Isolate::PerformMicrotaskCheckpoint() {
@@ -26,17 +19,10 @@
    isolate->default_microtask_queue()->PerformCheckpoint(this);
  }
 diff --git a/src/heap/heap.cc b/src/heap/heap.cc
-<<<<<<< HEAD
-index 982b80bb89f765fb7be44ab2504a7c6ad066dbd3..9fd0f4f11ba85966f2477e3ae01a9eea6f8607ee 100644
---- a/src/heap/heap.cc
-+++ b/src/heap/heap.cc
-@@ -6028,9 +6028,9 @@ void Heap::DeinitSharedSpaces() {
-=======
 index 5f80f2fd4fedbe3a1e9e1f690710bda5830a7b56..6114c08065bbd48f70b4d042dc6f7d5b472b623c 100644
 --- a/src/heap/heap.cc
 +++ b/src/heap/heap.cc
 @@ -6128,9 +6128,9 @@ void Heap::TearDown() {
->>>>>>> 34769dd9
  void Heap::AddGCPrologueCallback(v8::Isolate::GCCallbackWithData callback,
                                   GCType gc_type, void* data) {
    DCHECK_NOT_NULL(callback);
