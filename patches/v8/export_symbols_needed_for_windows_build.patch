From 0000000000000000000000000000000000000000 Mon Sep 17 00:00:00 2001
From: Jeremy Apthorp <jeremya@chromium.org>
Date: Mon, 15 Apr 2019 18:12:08 -0700
Subject: Export symbols needed for Windows build

These symbols are required to build v8 with BUILD_V8_SHARED on Windows.

diff --git a/src/objects/objects.h b/src/objects/objects.h
<<<<<<< HEAD
index eb31ec957d72ff4c6dee80b7798e27fadf048ccf..ad2502def9c04040a608a8d8e785750cd88f05fd 100644
--- a/src/objects/objects.h
+++ b/src/objects/objects.h
@@ -855,7 +855,7 @@ enum class KeyCollectionMode {
=======
index 82e1680b4778f5f643dcd763e5b7e1ef7418a7ac..45c1690e280d9903c236d1d3b1cfc5aa195176d9 100644
--- a/src/objects/objects.h
+++ b/src/objects/objects.h
@@ -893,7 +893,7 @@ enum AccessorComponent { ACCESSOR_GETTER, ACCESSOR_SETTER };
>>>>>>> 34769dd9
 // Utility superclass for stack-allocated objects that must be updated
 // on gc.  It provides two ways for the gc to update instances, either
 // iterating or updating after gc.
-class Relocatable {
+class V8_EXPORT_PRIVATE Relocatable {
  public:
   explicit inline Relocatable(Isolate* isolate);
   inline virtual ~Relocatable();
diff --git a/src/objects/ordered-hash-table.h b/src/objects/ordered-hash-table.h
index 45682e45e906fe9556bef578d5386cdf4e73d71a..569c632f6933ca7aec3ac239258207dede3e2d5e 100644
--- a/src/objects/ordered-hash-table.h
+++ b/src/objects/ordered-hash-table.h
@@ -64,7 +64,7 @@ namespace internal {
 //                      deleted elements count.
 //   [kPrefixSize + 3 + NumberOfDeletedElements()..length]: Not used
 template <class Derived, int entrysize>
-class OrderedHashTable : public FixedArray {
+class V8_EXPORT_PRIVATE OrderedHashTable : public FixedArray {
  public:
   // Returns an OrderedHashTable (possibly |table|) with enough space
   // to add at least one new element.<|MERGE_RESOLUTION|>--- conflicted
+++ resolved
@@ -6,17 +6,10 @@
 These symbols are required to build v8 with BUILD_V8_SHARED on Windows.
 
 diff --git a/src/objects/objects.h b/src/objects/objects.h
-<<<<<<< HEAD
-index eb31ec957d72ff4c6dee80b7798e27fadf048ccf..ad2502def9c04040a608a8d8e785750cd88f05fd 100644
---- a/src/objects/objects.h
-+++ b/src/objects/objects.h
-@@ -855,7 +855,7 @@ enum class KeyCollectionMode {
-=======
 index 82e1680b4778f5f643dcd763e5b7e1ef7418a7ac..45c1690e280d9903c236d1d3b1cfc5aa195176d9 100644
 --- a/src/objects/objects.h
 +++ b/src/objects/objects.h
 @@ -893,7 +893,7 @@ enum AccessorComponent { ACCESSOR_GETTER, ACCESSOR_SETTER };
->>>>>>> 34769dd9
  // Utility superclass for stack-allocated objects that must be updated
  // on gc.  It provides two ways for the gc to update instances, either
  // iterating or updating after gc.
