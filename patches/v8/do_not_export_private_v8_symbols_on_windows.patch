From 0000000000000000000000000000000000000000 Mon Sep 17 00:00:00 2001
From: Tomas Rycl <torycl@microsoft.com>
Date: Mon, 13 May 2019 15:48:48 +0200
Subject: Do not export private V8 symbols on Windows

This change stops private V8 symbols and internal crt methods being exported.
It fixes an issue where native node modules can import
incorrect CRT methods and crash on Windows.
It also reduces size of node.lib by 75%.

This patch can be safely removed if, when it is removed, `node.lib` does not
contain any standard C++ library exports (e.g. `std::ostringstream`).

diff --git a/BUILD.gn b/BUILD.gn
<<<<<<< HEAD
index b9a2e1ab4cef5b6fc5aeb90288e228dc337973bf..66dca114fb4797db9b62cf8343d58ab71c54b6a6 100644
--- a/BUILD.gn
+++ b/BUILD.gn
@@ -551,6 +551,10 @@ config("internal_config") {
=======
index c1ec743f5bc252482efa06e7d4f25156cfe82975..ae5c019436086da6623c09176ab192578fd10454 100644
--- a/BUILD.gn
+++ b/BUILD.gn
@@ -575,6 +575,10 @@ config("internal_config") {
>>>>>>> 34769dd9
     ":cppgc_header_features",
   ]
 
+  if (!is_component_build && is_electron_build) {
+    defines += [ "HIDE_PRIVATE_SYMBOLS" ]
+  }
+
   if (is_component_build || is_electron_build) {
     defines += [ "BUILDING_V8_SHARED" ]
   }
diff --git a/src/base/macros.h b/src/base/macros.h
index 3a73afc1ce7712a0683992608ff399734eea1f9d..f90f4ebffd6295bfa3e047cfb9c5ff0f2c30f26a 100644
--- a/src/base/macros.h
+++ b/src/base/macros.h
@@ -393,13 +393,17 @@ bool is_inbounds(float_t v) {
 #ifdef V8_OS_WIN
 
 // Setup for Windows shared library export.
+#if defined(HIDE_PRIVATE_SYMBOLS)
+#define V8_EXPORT_PRIVATE
+#else //if !defined(HIDE_PRIVATE_SYMBOLS)
 #ifdef BUILDING_V8_SHARED
 #define V8_EXPORT_PRIVATE __declspec(dllexport)
 #elif USING_V8_SHARED
 #define V8_EXPORT_PRIVATE __declspec(dllimport)
-#else
+#else //!(BUILDING_V8_SHARED || USING_V8_SHARED)
 #define V8_EXPORT_PRIVATE
-#endif  // BUILDING_V8_SHARED
+#endif
+#endif
 
 #else  // V8_OS_WIN
 <|MERGE_RESOLUTION|>--- conflicted
+++ resolved
@@ -12,17 +12,10 @@
 contain any standard C++ library exports (e.g. `std::ostringstream`).
 
 diff --git a/BUILD.gn b/BUILD.gn
-<<<<<<< HEAD
-index b9a2e1ab4cef5b6fc5aeb90288e228dc337973bf..66dca114fb4797db9b62cf8343d58ab71c54b6a6 100644
---- a/BUILD.gn
-+++ b/BUILD.gn
-@@ -551,6 +551,10 @@ config("internal_config") {
-=======
 index c1ec743f5bc252482efa06e7d4f25156cfe82975..ae5c019436086da6623c09176ab192578fd10454 100644
 --- a/BUILD.gn
 +++ b/BUILD.gn
 @@ -575,6 +575,10 @@ config("internal_config") {
->>>>>>> 34769dd9
      ":cppgc_header_features",
    ]
  
