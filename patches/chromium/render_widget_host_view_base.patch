From 0000000000000000000000000000000000000000 Mon Sep 17 00:00:00 2001
From: Anonymous <anonymous@electronjs.org>
Date: Thu, 20 Sep 2018 17:46:21 -0700
Subject: render_widget_host_view_base.patch

... something to do with OSR? and maybe <webview> as well? terrifying.

diff --git a/content/browser/renderer_host/render_widget_host_view_base.cc b/content/browser/renderer_host/render_widget_host_view_base.cc
<<<<<<< HEAD
index beaa6476fe5d8ad8718a6e15425cf46561b28ae1..2f0b3eb5056710b09b01ae36f22278118a82e041 100644
--- a/content/browser/renderer_host/render_widget_host_view_base.cc
+++ b/content/browser/renderer_host/render_widget_host_view_base.cc
@@ -681,6 +681,13 @@ bool RenderWidgetHostViewBase::ScreenRectIsUnstableFor(
=======
index 0399fd10fffc282a3e2752ddc33d53823dd7b3f4..c04b5e11bc5e0c7746372dadfa49e34232f82507 100644
--- a/content/browser/renderer_host/render_widget_host_view_base.cc
+++ b/content/browser/renderer_host/render_widget_host_view_base.cc
@@ -649,6 +649,13 @@ bool RenderWidgetHostViewBase::ScreenRectIsUnstableFor(
>>>>>>> 34769dd9
   return false;
 }
 
+RenderWidgetHostViewBase* RenderWidgetHostViewBase::CreateViewForWidget(
+    RenderWidgetHost* render_widget_host,
+    RenderWidgetHost* embedder_render_widget_host,
+    WebContentsView* web_contents_view) {
+  return web_contents_view->CreateViewForWidget(render_widget_host);
+}
+
 void RenderWidgetHostViewBase::ProcessMouseEvent(
     const blink::WebMouseEvent& event,
     const ui::LatencyInfo& latency) {
diff --git a/content/browser/renderer_host/render_widget_host_view_base.h b/content/browser/renderer_host/render_widget_host_view_base.h
<<<<<<< HEAD
index 21669355ec8d1bef63f7dd918d9c1d3d0bf0577b..af13cf1b1685a9b5e4bb43cd224dc926cd1c8291 100644
=======
index 7759ce1982ecfd9343a72a69d2db70a76c0b5eee..fb95255802611a11e7910de930b45024f66d1f52 100644
>>>>>>> 34769dd9
--- a/content/browser/renderer_host/render_widget_host_view_base.h
+++ b/content/browser/renderer_host/render_widget_host_view_base.h
@@ -26,8 +26,10 @@
 #include "content/browser/renderer_host/display_feature.h"
 #include "content/browser/renderer_host/event_with_latency_info.h"
 #include "content/browser/renderer_host/visible_time_request_trigger.h"
+#include "content/browser/web_contents/web_contents_view.h"
 #include "content/common/content_export.h"
 #include "content/public/browser/render_frame_metadata_provider.h"
+#include "content/public/browser/render_widget_host.h"
 #include "content/public/browser/render_widget_host_view.h"
 #include "content/public/common/page_visibility_state.h"
 #include "content/public/common/widget_type.h"
@@ -67,9 +69,11 @@ class CursorManager;
 class MouseWheelPhaseHandler;
 class RenderWidgetHostImpl;
 class RenderWidgetHostViewBaseObserver;
+class RenderWidgetHostViewGuest;
 class SyntheticGestureTarget;
 class TextInputManager;
 class TouchSelectionControllerClientManager;
+class WebContentsView;
 class WebCursor;
 class WebContentsAccessibility;
 class DelegatedFrameHost;
<<<<<<< HEAD
@@ -141,6 +145,9 @@ class CONTENT_EXPORT RenderWidgetHostViewBase : public RenderWidgetHostView {
   void NotifyVirtualKeyboardOverlayRect(
       const gfx::Rect& keyboard_rect) override {}
=======
@@ -139,6 +143,9 @@ class CONTENT_EXPORT RenderWidgetHostViewBase : public RenderWidgetHostView {
       const gfx::Rect& keyboard_rect) override {}
   bool IsHTMLFormPopup() const override;
>>>>>>> 34769dd9
 
+  virtual void InitAsGuest(RenderWidgetHostView* parent_host_view,
+                           RenderWidgetHostViewGuest* guest_view) {}
+
   // This only needs to be overridden by RenderWidgetHostViewBase subclasses
   // that handle content embedded within other RenderWidgetHostViews.
   gfx::PointF TransformPointToRootCoordSpaceF(
<<<<<<< HEAD
@@ -303,6 +310,11 @@ class CONTENT_EXPORT RenderWidgetHostViewBase : public RenderWidgetHostView {
=======
@@ -287,6 +294,11 @@ class CONTENT_EXPORT RenderWidgetHostViewBase : public RenderWidgetHostView {
>>>>>>> 34769dd9
   virtual void ProcessGestureEvent(const blink::WebGestureEvent& event,
                                    const ui::LatencyInfo& latency);
 
+  virtual RenderWidgetHostViewBase* CreateViewForWidget(
+      RenderWidgetHost* render_widget_host,
+      RenderWidgetHost* embedder_render_widget_host,
+      WebContentsView* web_contents_view);
+
   // Transform a point that is in the coordinate space of a Surface that is
   // embedded within the RenderWidgetHostViewBase's Surface to the
   // coordinate space of an embedding, or embedded, Surface. Typically this<|MERGE_RESOLUTION|>--- conflicted
+++ resolved
@@ -6,17 +6,10 @@
 ... something to do with OSR? and maybe <webview> as well? terrifying.
 
 diff --git a/content/browser/renderer_host/render_widget_host_view_base.cc b/content/browser/renderer_host/render_widget_host_view_base.cc
-<<<<<<< HEAD
-index beaa6476fe5d8ad8718a6e15425cf46561b28ae1..2f0b3eb5056710b09b01ae36f22278118a82e041 100644
---- a/content/browser/renderer_host/render_widget_host_view_base.cc
-+++ b/content/browser/renderer_host/render_widget_host_view_base.cc
-@@ -681,6 +681,13 @@ bool RenderWidgetHostViewBase::ScreenRectIsUnstableFor(
-=======
 index 0399fd10fffc282a3e2752ddc33d53823dd7b3f4..c04b5e11bc5e0c7746372dadfa49e34232f82507 100644
 --- a/content/browser/renderer_host/render_widget_host_view_base.cc
 +++ b/content/browser/renderer_host/render_widget_host_view_base.cc
 @@ -649,6 +649,13 @@ bool RenderWidgetHostViewBase::ScreenRectIsUnstableFor(
->>>>>>> 34769dd9
    return false;
  }
  
@@ -31,11 +24,7 @@
      const blink::WebMouseEvent& event,
      const ui::LatencyInfo& latency) {
 diff --git a/content/browser/renderer_host/render_widget_host_view_base.h b/content/browser/renderer_host/render_widget_host_view_base.h
-<<<<<<< HEAD
-index 21669355ec8d1bef63f7dd918d9c1d3d0bf0577b..af13cf1b1685a9b5e4bb43cd224dc926cd1c8291 100644
-=======
 index 7759ce1982ecfd9343a72a69d2db70a76c0b5eee..fb95255802611a11e7910de930b45024f66d1f52 100644
->>>>>>> 34769dd9
 --- a/content/browser/renderer_host/render_widget_host_view_base.h
 +++ b/content/browser/renderer_host/render_widget_host_view_base.h
 @@ -26,8 +26,10 @@
@@ -61,15 +50,9 @@
  class WebCursor;
  class WebContentsAccessibility;
  class DelegatedFrameHost;
-<<<<<<< HEAD
-@@ -141,6 +145,9 @@ class CONTENT_EXPORT RenderWidgetHostViewBase : public RenderWidgetHostView {
-   void NotifyVirtualKeyboardOverlayRect(
-       const gfx::Rect& keyboard_rect) override {}
-=======
 @@ -139,6 +143,9 @@ class CONTENT_EXPORT RenderWidgetHostViewBase : public RenderWidgetHostView {
        const gfx::Rect& keyboard_rect) override {}
    bool IsHTMLFormPopup() const override;
->>>>>>> 34769dd9
  
 +  virtual void InitAsGuest(RenderWidgetHostView* parent_host_view,
 +                           RenderWidgetHostViewGuest* guest_view) {}
@@ -77,11 +60,7 @@
    // This only needs to be overridden by RenderWidgetHostViewBase subclasses
    // that handle content embedded within other RenderWidgetHostViews.
    gfx::PointF TransformPointToRootCoordSpaceF(
-<<<<<<< HEAD
-@@ -303,6 +310,11 @@ class CONTENT_EXPORT RenderWidgetHostViewBase : public RenderWidgetHostView {
-=======
 @@ -287,6 +294,11 @@ class CONTENT_EXPORT RenderWidgetHostViewBase : public RenderWidgetHostView {
->>>>>>> 34769dd9
    virtual void ProcessGestureEvent(const blink::WebGestureEvent& event,
                                     const ui::LatencyInfo& latency);
  
