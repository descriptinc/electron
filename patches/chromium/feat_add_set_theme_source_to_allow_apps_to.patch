--- conflicted
+++ resolved
@@ -13,17 +13,10 @@
 We can remove this patch once it has in some shape been upstreamed.
 
 diff --git a/ui/native_theme/native_theme.cc b/ui/native_theme/native_theme.cc
-<<<<<<< HEAD
-index 7adb292c837118bfb5341cee7dcf95850c53ca52..73cb7332c3239b826f2a985d7eac6ad8c2b26962 100644
---- a/ui/native_theme/native_theme.cc
-+++ b/ui/native_theme/native_theme.cc
-@@ -144,6 +144,8 @@ absl::optional<SkColor> NativeTheme::GetColorProviderColor(
-=======
 index ca0630b07722cf3d8b4d31103db7c03bc702ee6b..5f7c5166f3541718f1135b2af8dc6ef3b7bb69ca 100644
 --- a/ui/native_theme/native_theme.cc
 +++ b/ui/native_theme/native_theme.cc
 @@ -153,6 +153,8 @@ absl::optional<SkColor> NativeTheme::GetColorProviderColor(
->>>>>>> 34769dd9
  }
  
  bool NativeTheme::ShouldUseDarkColors() const {
@@ -33,14 +26,10 @@
  }
  
 diff --git a/ui/native_theme/native_theme.h b/ui/native_theme/native_theme.h
-<<<<<<< HEAD
-index b8ad810345567cfe6a30291d94b0b71a539526ec..8ddcd70b6920ee9b47fd08bdcce0d16df1948aa6 100644
-=======
 index 061a8549af88e8b531070799c41e3166b69ecb47..b4094564254fd12f41e84350e5e8c9540c387a9d 100644
->>>>>>> 34769dd9
 --- a/ui/native_theme/native_theme.h
 +++ b/ui/native_theme/native_theme.h
-@@ -405,6 +405,22 @@ class NATIVE_THEME_EXPORT NativeTheme {
+@@ -404,6 +404,22 @@ class NATIVE_THEME_EXPORT NativeTheme {
    SkColor GetUnprocessedSystemColor(ColorId color_id,
                                      ColorScheme color_scheme) const;
  
@@ -63,11 +52,7 @@
    // Returns a shared instance of the native theme that should be used for web
    // rendering. Do not use it in a normal application context (i.e. browser).
    // The returned object should not be deleted by the caller. This function is
-<<<<<<< HEAD
-@@ -577,6 +593,7 @@ class NATIVE_THEME_EXPORT NativeTheme {
-=======
 @@ -589,6 +605,7 @@ class NATIVE_THEME_EXPORT NativeTheme {
->>>>>>> 34769dd9
    bool forced_colors_ = false;
    PreferredColorScheme preferred_color_scheme_ = PreferredColorScheme::kLight;
    PreferredContrast preferred_contrast_ = PreferredContrast::kNoPreference;
@@ -76,11 +61,7 @@
    SEQUENCE_CHECKER(sequence_checker_);
  };
 diff --git a/ui/native_theme/native_theme_win.cc b/ui/native_theme/native_theme_win.cc
-<<<<<<< HEAD
-index f9772f86a1e233bbf3cc429e36dac8c62f61cd20..2615af462feed395974e76a4fbaf8ee4b3b4c0a1 100644
-=======
 index 07852493fd23b8c1f057dc7ad830b6884db50a88..fee85c5c95bf7908cbd460619f71977cc73f3e6a 100644
->>>>>>> 34769dd9
 --- a/ui/native_theme/native_theme_win.cc
 +++ b/ui/native_theme/native_theme_win.cc
 @@ -677,6 +677,8 @@ bool NativeThemeWin::ShouldUseDarkColors() const {
