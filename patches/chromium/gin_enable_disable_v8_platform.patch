From 0000000000000000000000000000000000000000 Mon Sep 17 00:00:00 2001
From: Cheng Zhao <zcbenz@gmail.com>
Date: Thu, 20 Sep 2018 17:47:44 -0700
Subject: gin_enable_disable_v8_platform.patch

We don't use gin to create the V8 platform, because we need to inject Node
things.

diff --git a/gin/isolate_holder.cc b/gin/isolate_holder.cc
<<<<<<< HEAD
index f86478fb8652255fa30252d027bfed2121ed138e..5eed541856097c2edf12c49a6a04dc583a9cceb6 100644
--- a/gin/isolate_holder.cc
+++ b/gin/isolate_holder.cc
@@ -108,9 +108,10 @@ IsolateHolder::~IsolateHolder() {
 // static
=======
index 6305d03e2315e8b9925071c018a81c102dda2a55..2bed8f7ce21ab052c0c319775875b9cf008b2636 100644
--- a/gin/isolate_holder.cc
+++ b/gin/isolate_holder.cc
@@ -115,9 +115,10 @@ IsolateHolder::~IsolateHolder() {
>>>>>>> 34769dd9
 void IsolateHolder::Initialize(ScriptMode mode,
                                v8::ArrayBuffer::Allocator* allocator,
                                const intptr_t* reference_table,
-                               const std::string js_command_line_flags) {
+                               const std::string js_command_line_flags,
+                               bool create_v8_platform) {
   CHECK(allocator);
-  V8Initializer::Initialize(mode, js_command_line_flags);
+  V8Initializer::Initialize(mode, js_command_line_flags, create_v8_platform);
   g_array_buffer_allocator = allocator;
   g_reference_table = reference_table;
 }
diff --git a/gin/public/isolate_holder.h b/gin/public/isolate_holder.h
<<<<<<< HEAD
index 41e516899dccb6352aabadcd66a93d69e13031b6..e476c6b4a58caa30d81d082200bfd8c80904857a 100644
=======
index 78133f9b34327c311c69620af621eba3d7f2cbf9..a965545de342811e468594fab4d792fc5c4daf32 100644
>>>>>>> 34769dd9
--- a/gin/public/isolate_holder.h
+++ b/gin/public/isolate_holder.h
@@ -100,7 +100,8 @@ class GIN_EXPORT IsolateHolder {
   static void Initialize(ScriptMode mode,
                          v8::ArrayBuffer::Allocator* allocator,
                          const intptr_t* reference_table = nullptr,
-                         const std::string js_command_line_flags = {});
+                         const std::string js_command_line_flags = {},
+                         bool create_v8_platform = true);
 
   // Returns whether `Initialize` has already been invoked in the process.
   // Initialization is a one-way operation (i.e., this method cannot return
diff --git a/gin/v8_initializer.cc b/gin/v8_initializer.cc
<<<<<<< HEAD
index 6e7261ff6e7ea8d635769d953be3d9d66656826d..a569b434da52537fdba02dd2c0df9fa83f00f3fa 100644
--- a/gin/v8_initializer.cc
+++ b/gin/v8_initializer.cc
@@ -267,7 +267,8 @@ void SetV8FlagsIfOverridden(const base::Feature& feature,
 }  // namespace
=======
index f576fc909eed4168130571590e3a80d19ccc3dd8..ff91f59446275d027ac7100c1eb0dcd1051993da 100644
--- a/gin/v8_initializer.cc
+++ b/gin/v8_initializer.cc
@@ -341,12 +341,14 @@ void SetFlags(IsolateHolder::ScriptMode mode,
>>>>>>> 34769dd9
 
 // static
 void V8Initializer::Initialize(IsolateHolder::ScriptMode mode,
-                               const std::string js_command_line_flags) {
+                               const std::string js_command_line_flags,
+                               bool create_v8_platform) {
   static bool v8_is_initialized = false;
   if (v8_is_initialized)
     return;
<<<<<<< HEAD
@@ -277,7 +278,8 @@ void V8Initializer::Initialize(IsolateHolder::ScriptMode mode) {
     RunArrayBufferCageReservationExperiment();
   }
=======
>>>>>>> 34769dd9
 
-  v8::V8::InitializePlatform(V8Platform::Get());
+  if (create_v8_platform)
+    v8::V8::InitializePlatform(V8Platform::Get());
 
   // Set this early on as some initialization steps, such as the initialization
   // of the virtual memory cage, already use V8's random number generator.
diff --git a/gin/v8_initializer.h b/gin/v8_initializer.h
index de650aa85dd083ec8c99d72b1f6cc447bb277f09..da97190ca86f5e04dd74dbff2282901fb4713f5b 100644
--- a/gin/v8_initializer.h
+++ b/gin/v8_initializer.h
@@ -29,7 +29,8 @@ class GIN_EXPORT V8Initializer {
  public:
   // This should be called by IsolateHolder::Initialize().
   static void Initialize(IsolateHolder::ScriptMode mode,
-                         const std::string js_command_line_flags = {});
+                         const std::string js_command_line_flags = {},
+                         bool create_v8_platform = true);
 
   // Get address and size information for currently loaded snapshot.
   // If no snapshot is loaded, the return values are null for addresses<|MERGE_RESOLUTION|>--- conflicted
+++ resolved
@@ -7,18 +7,10 @@
 things.
 
 diff --git a/gin/isolate_holder.cc b/gin/isolate_holder.cc
-<<<<<<< HEAD
-index f86478fb8652255fa30252d027bfed2121ed138e..5eed541856097c2edf12c49a6a04dc583a9cceb6 100644
---- a/gin/isolate_holder.cc
-+++ b/gin/isolate_holder.cc
-@@ -108,9 +108,10 @@ IsolateHolder::~IsolateHolder() {
- // static
-=======
 index 6305d03e2315e8b9925071c018a81c102dda2a55..2bed8f7ce21ab052c0c319775875b9cf008b2636 100644
 --- a/gin/isolate_holder.cc
 +++ b/gin/isolate_holder.cc
 @@ -115,9 +115,10 @@ IsolateHolder::~IsolateHolder() {
->>>>>>> 34769dd9
  void IsolateHolder::Initialize(ScriptMode mode,
                                 v8::ArrayBuffer::Allocator* allocator,
                                 const intptr_t* reference_table,
@@ -32,11 +24,7 @@
    g_reference_table = reference_table;
  }
 diff --git a/gin/public/isolate_holder.h b/gin/public/isolate_holder.h
-<<<<<<< HEAD
-index 41e516899dccb6352aabadcd66a93d69e13031b6..e476c6b4a58caa30d81d082200bfd8c80904857a 100644
-=======
 index 78133f9b34327c311c69620af621eba3d7f2cbf9..a965545de342811e468594fab4d792fc5c4daf32 100644
->>>>>>> 34769dd9
 --- a/gin/public/isolate_holder.h
 +++ b/gin/public/isolate_holder.h
 @@ -100,7 +100,8 @@ class GIN_EXPORT IsolateHolder {
@@ -50,18 +38,10 @@
    // Returns whether `Initialize` has already been invoked in the process.
    // Initialization is a one-way operation (i.e., this method cannot return
 diff --git a/gin/v8_initializer.cc b/gin/v8_initializer.cc
-<<<<<<< HEAD
-index 6e7261ff6e7ea8d635769d953be3d9d66656826d..a569b434da52537fdba02dd2c0df9fa83f00f3fa 100644
---- a/gin/v8_initializer.cc
-+++ b/gin/v8_initializer.cc
-@@ -267,7 +267,8 @@ void SetV8FlagsIfOverridden(const base::Feature& feature,
- }  // namespace
-=======
 index f576fc909eed4168130571590e3a80d19ccc3dd8..ff91f59446275d027ac7100c1eb0dcd1051993da 100644
 --- a/gin/v8_initializer.cc
 +++ b/gin/v8_initializer.cc
 @@ -341,12 +341,14 @@ void SetFlags(IsolateHolder::ScriptMode mode,
->>>>>>> 34769dd9
  
  // static
  void V8Initializer::Initialize(IsolateHolder::ScriptMode mode,
@@ -71,12 +51,6 @@
    static bool v8_is_initialized = false;
    if (v8_is_initialized)
      return;
-<<<<<<< HEAD
-@@ -277,7 +278,8 @@ void V8Initializer::Initialize(IsolateHolder::ScriptMode mode) {
-     RunArrayBufferCageReservationExperiment();
-   }
-=======
->>>>>>> 34769dd9
  
 -  v8::V8::InitializePlatform(V8Platform::Get());
 +  if (create_v8_platform)
