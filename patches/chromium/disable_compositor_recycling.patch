From 0000000000000000000000000000000000000000 Mon Sep 17 00:00:00 2001
From: Andy Locascio <andy@slack-corp.com>
Date: Wed, 21 Aug 2019 12:09:10 -0700
Subject: fix: disabling compositor recycling

Compositor recycling is useful for Chrome because there can be many tabs and spinning up a compositor for each one would be costly. In practice, Chrome uses the parent compositor code path of browser_compositor_view_mac.mm; the NSView of each tab is detached when it's hidden and attached when it's shown. For Electron, there is no parent compositor, so we're forced into the "own compositor" code path, which seems to be non-optimal and pretty ruthless in terms of the release of resources. Electron has no real concept of multiple tabs per window, so it should be okay to disable this ruthless recycling altogether in Electron.

diff --git a/content/browser/renderer_host/render_widget_host_view_mac.mm b/content/browser/renderer_host/render_widget_host_view_mac.mm
<<<<<<< HEAD
index e9f3e0d499c53cebc20d417d396190f7dc384c69..950dbc9e0644accbbc3131c8973c6b738274530e 100644
=======
index c7970f1262f8da6c8b6dce6d297de6a0b89ab49a..50d45b765f68dfb8737436f19193b11636b89721 100644
>>>>>>> 34769dd9
--- a/content/browser/renderer_host/render_widget_host_view_mac.mm
+++ b/content/browser/renderer_host/render_widget_host_view_mac.mm
@@ -510,7 +510,11 @@
     return;
 
   host()->WasHidden();
-  browser_compositor_->SetRenderWidgetHostIsHidden(true);
+  // Consider the RWHV occluded only if it is not attached to a window
+  // (e.g. unattached BrowserView). Otherwise we treat it as visible to
+  // prevent unnecessary compositor recycling.
+  const bool unattached = ![GetInProcessNSView() window];
+  browser_compositor_->SetRenderWidgetHostIsHidden(unattached);
 }
 
 void RenderWidgetHostViewMac::SetSize(const gfx::Size& size) {<|MERGE_RESOLUTION|>--- conflicted
+++ resolved
@@ -6,11 +6,7 @@
 Compositor recycling is useful for Chrome because there can be many tabs and spinning up a compositor for each one would be costly. In practice, Chrome uses the parent compositor code path of browser_compositor_view_mac.mm; the NSView of each tab is detached when it's hidden and attached when it's shown. For Electron, there is no parent compositor, so we're forced into the "own compositor" code path, which seems to be non-optimal and pretty ruthless in terms of the release of resources. Electron has no real concept of multiple tabs per window, so it should be okay to disable this ruthless recycling altogether in Electron.
 
 diff --git a/content/browser/renderer_host/render_widget_host_view_mac.mm b/content/browser/renderer_host/render_widget_host_view_mac.mm
-<<<<<<< HEAD
-index e9f3e0d499c53cebc20d417d396190f7dc384c69..950dbc9e0644accbbc3131c8973c6b738274530e 100644
-=======
 index c7970f1262f8da6c8b6dce6d297de6a0b89ab49a..50d45b765f68dfb8737436f19193b11636b89721 100644
->>>>>>> 34769dd9
 --- a/content/browser/renderer_host/render_widget_host_view_mac.mm
 +++ b/content/browser/renderer_host/render_widget_host_view_mac.mm
 @@ -510,7 +510,11 @@
