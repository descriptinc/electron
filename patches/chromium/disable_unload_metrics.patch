From 0000000000000000000000000000000000000000 Mon Sep 17 00:00:00 2001
From: Cheng Zhao <zcbenz@gmail.com>
Date: Thu, 20 Sep 2018 17:45:47 -0700
Subject: fix: disable unload metrics

Chromium introduced unload metrics in:
https://chromium-review.googlesource.com/c/chromium/src/+/2314877

Which would cause some DCHECKs to assert in Electron:
https://github.com/electron/electron/issues/27717

And it would then crash and make some tests fail:
crashReporter module should send minidump when sandboxed renderer crashes api-crash-reporter-spec.ts 643 ms
Error message:
ptype: expected 'browser' to equal 'renderer'
Error stack trace:
AssertionError: ptype: expected 'browser' to equal 'renderer'
    at checkCrash (electron\spec-main\api-crash-reporter-spec.ts:39:35)
    at Context.<anonymous> (electron\spec-main\api-crash-reporter-spec.ts:154:7)
    at runMicrotasks (<anonymous>)
    at processTicksAndRejections (internal/process/task_queues.js:93:5)

This patch temporarily disables the metrics so we can have green CI, and we
should continue seeking for a real fix.

diff --git a/content/browser/renderer_host/navigator.cc b/content/browser/renderer_host/navigator.cc
<<<<<<< HEAD
index 20491705490e6ed12d3e6b1af65d8e4e113eae05..229260c2261526eea8609d71ac4b4a4c9ba9fd4d 100644
--- a/content/browser/renderer_host/navigator.cc
+++ b/content/browser/renderer_host/navigator.cc
@@ -1092,6 +1092,7 @@ void Navigator::RecordNavigationMetrics(
=======
index 784a93c30513dbf822b5885f1a7dd3f8769077eb..8de12b787cc46cd6b30af4f07e8d72c0e483319e 100644
--- a/content/browser/renderer_host/navigator.cc
+++ b/content/browser/renderer_host/navigator.cc
@@ -1147,6 +1147,7 @@ void Navigator::RecordNavigationMetrics(
>>>>>>> 34769dd9
             .InMilliseconds());
   }
 
+#if 0
   // If this is a same-process navigation and we have timestamps for unload
   // durations, fill those metrics out as well.
   if (params.unload_start && params.unload_end &&
<<<<<<< HEAD
@@ -1138,6 +1139,7 @@ void Navigator::RecordNavigationMetrics(
=======
@@ -1193,6 +1194,7 @@ void Navigator::RecordNavigationMetrics(
>>>>>>> 34769dd9
          first_before_unload_start_time)
             .InMilliseconds());
   }
+#endif
 
   builder.Record(ukm::UkmRecorder::Get());
   navigation_data_.reset();<|MERGE_RESOLUTION|>--- conflicted
+++ resolved
@@ -24,17 +24,10 @@
 should continue seeking for a real fix.
 
 diff --git a/content/browser/renderer_host/navigator.cc b/content/browser/renderer_host/navigator.cc
-<<<<<<< HEAD
-index 20491705490e6ed12d3e6b1af65d8e4e113eae05..229260c2261526eea8609d71ac4b4a4c9ba9fd4d 100644
---- a/content/browser/renderer_host/navigator.cc
-+++ b/content/browser/renderer_host/navigator.cc
-@@ -1092,6 +1092,7 @@ void Navigator::RecordNavigationMetrics(
-=======
 index 784a93c30513dbf822b5885f1a7dd3f8769077eb..8de12b787cc46cd6b30af4f07e8d72c0e483319e 100644
 --- a/content/browser/renderer_host/navigator.cc
 +++ b/content/browser/renderer_host/navigator.cc
 @@ -1147,6 +1147,7 @@ void Navigator::RecordNavigationMetrics(
->>>>>>> 34769dd9
              .InMilliseconds());
    }
  
@@ -42,11 +35,7 @@
    // If this is a same-process navigation and we have timestamps for unload
    // durations, fill those metrics out as well.
    if (params.unload_start && params.unload_end &&
-<<<<<<< HEAD
-@@ -1138,6 +1139,7 @@ void Navigator::RecordNavigationMetrics(
-=======
 @@ -1193,6 +1194,7 @@ void Navigator::RecordNavigationMetrics(
->>>>>>> 34769dd9
           first_before_unload_start_time)
              .InMilliseconds());
    }
