From 0000000000000000000000000000000000000000 Mon Sep 17 00:00:00 2001
From: deepak1556 <hop2deep@gmail.com>
Date: Sat, 24 Apr 2021 18:07:09 -0700
Subject: web_contents.patch

This allows overriding the RenderViewHostDelegateView of a WebContents, which
is needed for OSR.

Originally landed in https://github.com/electron/libchromiumcontent/pull/226.

diff --git a/content/browser/web_contents/web_contents_impl.cc b/content/browser/web_contents/web_contents_impl.cc
<<<<<<< HEAD
index 50bee6111f723932ad2164f42c71ad95c2a12771..b533a7a4fef313577d3065f85955d6cb67b8c54d 100644
--- a/content/browser/web_contents/web_contents_impl.cc
+++ b/content/browser/web_contents/web_contents_impl.cc
@@ -2885,6 +2885,12 @@ void WebContentsImpl::Init(const WebContents::CreateParams& params) {
   frame_tree_.Init(site_instance.get(), params.renderer_initiated_creation,
                    params.main_frame_name);
=======
index f126c82f3f3f9faf3bfbff4c2d4a673cc41decaf..00a701c92c6b3ab7aa00e6f7bfc40febc7d0439e 100644
--- a/content/browser/web_contents/web_contents_impl.cc
+++ b/content/browser/web_contents/web_contents_impl.cc
@@ -2975,6 +2975,13 @@ void WebContentsImpl::Init(const WebContents::CreateParams& params) {
                            params.renderer_initiated_creation,
                            params.main_frame_name, GetOriginalOpener());
>>>>>>> 34769dd9
 
+  if (params.view && params.delegate_view) {
+    view_.reset(params.view);
+    render_view_host_delegate_view_ = params.delegate_view;
+  }
+
+  if (!view_) {
+
   WebContentsViewDelegate* delegate =
       GetContentClient()->browser()->GetWebContentsViewDelegate(this);
 
<<<<<<< HEAD
@@ -2895,6 +2901,7 @@ void WebContentsImpl::Init(const WebContents::CreateParams& params) {
=======
@@ -2985,6 +2992,7 @@ void WebContentsImpl::Init(const WebContents::CreateParams& params) {
>>>>>>> 34769dd9
     view_.reset(CreateWebContentsView(this, delegate,
                                       &render_view_host_delegate_view_));
   }
+  }  // !view_
   CHECK(render_view_host_delegate_view_);
   CHECK(view_.get());
 
diff --git a/content/public/browser/web_contents.h b/content/public/browser/web_contents.h
<<<<<<< HEAD
index 91c8bb57fb045ad3275c9d33ae1545c0393ade6a..a723fb6e5bb54acc114c90937b0a2f61679e44c5 100644
--- a/content/public/browser/web_contents.h
+++ b/content/public/browser/web_contents.h
@@ -86,10 +86,13 @@ class BrowserContext;
=======
index 6d1587c1d7e36691749e7d5d3d1225191203fff1..06e310cf74770385ba3317cf7a5ab3256fb2662e 100644
--- a/content/public/browser/web_contents.h
+++ b/content/public/browser/web_contents.h
@@ -93,10 +93,13 @@ class BrowserContext;
>>>>>>> 34769dd9
 class BrowserPluginGuestDelegate;
 class RenderFrameHost;
 class RenderViewHost;
+class RenderViewHostDelegateView;
 class RenderWidgetHostView;
+class RenderWidgetHostViewBase;
 class ScreenOrientationDelegate;
 class SiteInstance;
 class WebContentsDelegate;
+class WebContentsView;
 class WebUI;
 struct DropData;
 struct MHTMLGenerationParams;
<<<<<<< HEAD
@@ -222,6 +225,10 @@ class WebContents : public PageNavigator,
     // Sandboxing flags set on the new WebContents.
     network::mojom::WebSandboxFlags starting_sandbox_flags;
=======
@@ -234,6 +237,10 @@ class WebContents : public PageNavigator,
     network::mojom::WebSandboxFlags starting_sandbox_flags =
         network::mojom::WebSandboxFlags::kNone;
>>>>>>> 34769dd9
 
+    // Optionally specify the view and delegate view.
+    content::WebContentsView* view = nullptr;
+    content::RenderViewHostDelegateView* delegate_view = nullptr;
+
     // Value used to set the last time the WebContents was made active, this is
     // the value that'll be returned by GetLastActiveTime(). If this is left
     // default initialized then the value is not passed on to the WebContents<|MERGE_RESOLUTION|>--- conflicted
+++ resolved
@@ -9,21 +9,12 @@
 Originally landed in https://github.com/electron/libchromiumcontent/pull/226.
 
 diff --git a/content/browser/web_contents/web_contents_impl.cc b/content/browser/web_contents/web_contents_impl.cc
-<<<<<<< HEAD
-index 50bee6111f723932ad2164f42c71ad95c2a12771..b533a7a4fef313577d3065f85955d6cb67b8c54d 100644
---- a/content/browser/web_contents/web_contents_impl.cc
-+++ b/content/browser/web_contents/web_contents_impl.cc
-@@ -2885,6 +2885,12 @@ void WebContentsImpl::Init(const WebContents::CreateParams& params) {
-   frame_tree_.Init(site_instance.get(), params.renderer_initiated_creation,
-                    params.main_frame_name);
-=======
 index f126c82f3f3f9faf3bfbff4c2d4a673cc41decaf..00a701c92c6b3ab7aa00e6f7bfc40febc7d0439e 100644
 --- a/content/browser/web_contents/web_contents_impl.cc
 +++ b/content/browser/web_contents/web_contents_impl.cc
 @@ -2975,6 +2975,13 @@ void WebContentsImpl::Init(const WebContents::CreateParams& params) {
                             params.renderer_initiated_creation,
                             params.main_frame_name, GetOriginalOpener());
->>>>>>> 34769dd9
  
 +  if (params.view && params.delegate_view) {
 +    view_.reset(params.view);
@@ -35,11 +26,7 @@
    WebContentsViewDelegate* delegate =
        GetContentClient()->browser()->GetWebContentsViewDelegate(this);
  
-<<<<<<< HEAD
-@@ -2895,6 +2901,7 @@ void WebContentsImpl::Init(const WebContents::CreateParams& params) {
-=======
 @@ -2985,6 +2992,7 @@ void WebContentsImpl::Init(const WebContents::CreateParams& params) {
->>>>>>> 34769dd9
      view_.reset(CreateWebContentsView(this, delegate,
                                        &render_view_host_delegate_view_));
    }
@@ -48,17 +35,10 @@
    CHECK(view_.get());
  
 diff --git a/content/public/browser/web_contents.h b/content/public/browser/web_contents.h
-<<<<<<< HEAD
-index 91c8bb57fb045ad3275c9d33ae1545c0393ade6a..a723fb6e5bb54acc114c90937b0a2f61679e44c5 100644
---- a/content/public/browser/web_contents.h
-+++ b/content/public/browser/web_contents.h
-@@ -86,10 +86,13 @@ class BrowserContext;
-=======
 index 6d1587c1d7e36691749e7d5d3d1225191203fff1..06e310cf74770385ba3317cf7a5ab3256fb2662e 100644
 --- a/content/public/browser/web_contents.h
 +++ b/content/public/browser/web_contents.h
 @@ -93,10 +93,13 @@ class BrowserContext;
->>>>>>> 34769dd9
  class BrowserPluginGuestDelegate;
  class RenderFrameHost;
  class RenderViewHost;
@@ -72,15 +52,9 @@
  class WebUI;
  struct DropData;
  struct MHTMLGenerationParams;
-<<<<<<< HEAD
-@@ -222,6 +225,10 @@ class WebContents : public PageNavigator,
-     // Sandboxing flags set on the new WebContents.
-     network::mojom::WebSandboxFlags starting_sandbox_flags;
-=======
 @@ -234,6 +237,10 @@ class WebContents : public PageNavigator,
      network::mojom::WebSandboxFlags starting_sandbox_flags =
          network::mojom::WebSandboxFlags::kNone;
->>>>>>> 34769dd9
  
 +    // Optionally specify the view and delegate view.
 +    content::WebContentsView* view = nullptr;
