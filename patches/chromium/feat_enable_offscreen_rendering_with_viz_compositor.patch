From 0000000000000000000000000000000000000000 Mon Sep 17 00:00:00 2001
From: Andy Dill <andy.dill@gmail.com>
Date: Thu, 30 Jan 2020 09:36:07 -0800
Subject: feat: enable off-screen rendering with viz compositor

This patch adds hooks in the relevant places that allow for off-screen
rendering with the viz compositor by way of a custom HostDisplayClient
and LayeredWindowUpdater.

diff --git a/components/viz/host/host_display_client.cc b/components/viz/host/host_display_client.cc
index 3b00759e513dc7e19fd68398e853c8ce6ac73905..47f4e7cc2e8b3141dcaf9e7a498fec32c9342f40 100644
--- a/components/viz/host/host_display_client.cc
+++ b/components/viz/host/host_display_client.cc
@@ -45,9 +45,9 @@ void HostDisplayClient::OnDisplayReceivedCALayerParams(
 }
 #endif
 
-#if defined(OS_WIN)
 void HostDisplayClient::CreateLayeredWindowUpdater(
     mojo::PendingReceiver<mojom::LayeredWindowUpdater> receiver) {
+#if defined(OS_WIN)
   if (!NeedsToUseLayerWindow(widget_)) {
     DLOG(ERROR) << "HWND shouldn't be using a layered window";
     return;
@@ -55,8 +55,12 @@ void HostDisplayClient::CreateLayeredWindowUpdater(
 
   layered_window_updater_ =
       std::make_unique<LayeredWindowUpdaterImpl>(widget_, std::move(receiver));
-}
+#else
+  CHECK(false) << "Chromium is calling CreateLayeredWindowUpdater for non-OSR "
+                  "windows on POSIX platforms, something is wrong with "
+                  "Electron's OSR implementation.";
 #endif
+}
 
 // TODO(crbug.com/1052397): Revisit the macro expression once build flag switch
 // of lacros-chrome is complete.
diff --git a/components/viz/host/host_display_client.h b/components/viz/host/host_display_client.h
<<<<<<< HEAD
index 94c5293d528a60c16ec209b68da93217d030e068..e833b204d02869b57d888d6e9480a6a484013581 100644
--- a/components/viz/host/host_display_client.h
+++ b/components/viz/host/host_display_client.h
@@ -38,10 +38,9 @@ class VIZ_HOST_EXPORT HostDisplayClient : public mojom::DisplayClient {
=======
index b2ad84c881ac7190ee07e6db1f0eb2822066748d..b1527bd33ca9ba0f5345aa1fef08ee65f3ded91c 100644
--- a/components/viz/host/host_display_client.h
+++ b/components/viz/host/host_display_client.h
@@ -41,10 +41,9 @@ class VIZ_HOST_EXPORT HostDisplayClient : public mojom::DisplayClient {
>>>>>>> 34769dd9
       const gfx::CALayerParams& ca_layer_params) override;
 #endif
 
-#if defined(OS_WIN)
+ protected:
   void CreateLayeredWindowUpdater(
       mojo::PendingReceiver<mojom::LayeredWindowUpdater> receiver) override;
-#endif
 
 // TODO(crbug.com/1052397): Revisit the macro expression once build flag switch
 // of lacros-chrome is complete.
diff --git a/components/viz/host/layered_window_updater_impl.cc b/components/viz/host/layered_window_updater_impl.cc
index b04f654fe820f821b18e059cdd40085fc2384c4e..ee22012b01ef92bb3b32b5b1081609a7bdfb0d93 100644
--- a/components/viz/host/layered_window_updater_impl.cc
+++ b/components/viz/host/layered_window_updater_impl.cc
@@ -44,7 +44,9 @@ void LayeredWindowUpdaterImpl::OnAllocatedSharedMemory(
   // |region|'s handle will close when it goes out of scope.
 }
 
-void LayeredWindowUpdaterImpl::Draw(DrawCallback draw_callback) {
+void LayeredWindowUpdaterImpl::Draw(
+    const gfx::Rect& damage_rect,
+    DrawCallback draw_callback) {
   TRACE_EVENT0("viz", "LayeredWindowUpdaterImpl::Draw");
 
   if (!canvas_) {
diff --git a/components/viz/host/layered_window_updater_impl.h b/components/viz/host/layered_window_updater_impl.h
index 309422bcf85810db88a048bd0930c4072b41f234..759549f3046f4a897b597409b670bb1c2de7bec0 100644
--- a/components/viz/host/layered_window_updater_impl.h
+++ b/components/viz/host/layered_window_updater_impl.h
@@ -38,7 +38,7 @@ class VIZ_HOST_EXPORT LayeredWindowUpdaterImpl
   // mojom::LayeredWindowUpdater implementation.
   void OnAllocatedSharedMemory(const gfx::Size& pixel_size,
                                base::UnsafeSharedMemoryRegion region) override;
-  void Draw(DrawCallback draw_callback) override;
+  void Draw(const gfx::Rect& damage_rect, DrawCallback draw_callback) override;
 
  private:
   const HWND hwnd_;
diff --git a/components/viz/service/BUILD.gn b/components/viz/service/BUILD.gn
<<<<<<< HEAD
index f0eb025056501c5d87a0ef814ec4070a3df29bcc..148adf8b17209eeb142c02674a2a24312e588e80 100644
=======
index fae4aae8ed31b10fba14c009bb6bf86128747b14..a672c74893f0c9a2774beec98734faf58a17cbf3 100644
>>>>>>> 34769dd9
--- a/components/viz/service/BUILD.gn
+++ b/components/viz/service/BUILD.gn
@@ -139,6 +139,8 @@ viz_component("service") {
     "display_embedder/output_surface_provider_impl.h",
     "display_embedder/server_shared_bitmap_manager.cc",
     "display_embedder/server_shared_bitmap_manager.h",
+    "display_embedder/software_output_device_proxy.cc",
+    "display_embedder/software_output_device_proxy.h",
     "display_embedder/software_output_surface.cc",
     "display_embedder/software_output_surface.h",
     "display_embedder/viz_process_context_provider.cc",
diff --git a/components/viz/service/display_embedder/output_surface_provider.h b/components/viz/service/display_embedder/output_surface_provider.h
index 77d463e683d8b8d3a202681a6884eacaab79d70d..05d51cb2637d34c073cd0025e365803633459a86 100644
--- a/components/viz/service/display_embedder/output_surface_provider.h
+++ b/components/viz/service/display_embedder/output_surface_provider.h
@@ -39,7 +39,8 @@ class OutputSurfaceProvider {
       mojom::DisplayClient* display_client,
       DisplayCompositorMemoryAndTaskController* gpu_dependency,
       const RendererSettings& renderer_settings,
-      const DebugRendererSettings* debug_settings) = 0;
+      const DebugRendererSettings* debug_settings,
+      bool offscreen) = 0;
 };
 
 }  // namespace viz
diff --git a/components/viz/service/display_embedder/output_surface_provider_impl.cc b/components/viz/service/display_embedder/output_surface_provider_impl.cc
index e0afde4b0cb45cb6cf2cae6f001875973898bb64..c41e9566b9a4d32cb1d0cb3e8c199191d20945f2 100644
--- a/components/viz/service/display_embedder/output_surface_provider_impl.cc
+++ b/components/viz/service/display_embedder/output_surface_provider_impl.cc
@@ -25,6 +25,7 @@
 #include "components/viz/service/display_embedder/server_shared_bitmap_manager.h"
 #include "components/viz/service/display_embedder/skia_output_surface_dependency_impl.h"
 #include "components/viz/service/display_embedder/skia_output_surface_impl.h"
+#include "components/viz/service/display_embedder/software_output_device_proxy.h"
 #include "components/viz/service/display_embedder/software_output_surface.h"
 #include "components/viz/service/display_embedder/viz_process_context_provider.h"
 #include "components/viz/service/gl/gpu_service_impl.h"
@@ -38,6 +39,7 @@
 #include "gpu/ipc/scheduler_sequence.h"
 #include "gpu/ipc/service/gpu_channel_manager_delegate.h"
 #include "gpu/ipc/service/image_transport_surface.h"
+#include "services/viz/privileged/mojom/compositing/layered_window_updater.mojom.h"
 #include "ui/base/ui_base_switches.h"
 #include "ui/gl/gl_context.h"
 #include "ui/gl/init/gl_factory.h"
@@ -125,7 +127,8 @@ std::unique_ptr<OutputSurface> OutputSurfaceProviderImpl::CreateOutputSurface(
     mojom::DisplayClient* display_client,
     DisplayCompositorMemoryAndTaskController* gpu_dependency,
     const RendererSettings& renderer_settings,
-    const DebugRendererSettings* debug_settings) {
+    const DebugRendererSettings* debug_settings,
+    bool offscreen) {
 #if BUILDFLAG(IS_CHROMEOS_ASH)
   if (surface_handle == gpu::kNullSurfaceHandle)
     return std::make_unique<OutputSurfaceUnified>();
@@ -137,7 +140,7 @@ std::unique_ptr<OutputSurface> OutputSurfaceProviderImpl::CreateOutputSurface(
 
   if (!gpu_compositing) {
     output_surface = std::make_unique<SoftwareOutputSurface>(
-        CreateSoftwareOutputDeviceForPlatform(surface_handle, display_client));
+        CreateSoftwareOutputDeviceForPlatform(surface_handle, display_client, offscreen));
   } else if (renderer_settings.use_skia_renderer) {
     DCHECK(gpu_dependency);
     {
@@ -242,10 +245,22 @@ std::unique_ptr<OutputSurface> OutputSurfaceProviderImpl::CreateOutputSurface(
 std::unique_ptr<SoftwareOutputDevice>
 OutputSurfaceProviderImpl::CreateSoftwareOutputDeviceForPlatform(
     gpu::SurfaceHandle surface_handle,
-    mojom::DisplayClient* display_client) {
+    mojom::DisplayClient* display_client,
+    bool offscreen) {
   if (headless_)
     return std::make_unique<SoftwareOutputDevice>();
 
+#if !defined(OS_MAC)
+  if (offscreen) {
+    DCHECK(display_client);
+    mojom::LayeredWindowUpdaterPtr layered_window_updater;
+    display_client->CreateLayeredWindowUpdater(
+        mojo::MakeRequest(&layered_window_updater));
+    return std::make_unique<SoftwareOutputDeviceProxy>(
+        std::move(layered_window_updater));
+  }
+#endif
+
 #if defined(OS_WIN)
   return CreateSoftwareOutputDeviceWin(surface_handle, &output_device_backing_,
                                        display_client);
diff --git a/components/viz/service/display_embedder/output_surface_provider_impl.h b/components/viz/service/display_embedder/output_surface_provider_impl.h
index 07f266d8a379c7047f43c824c9062cbb162112f0..c756e1c5b4bda1978d27fd55fba1e4531dbeed8a 100644
--- a/components/viz/service/display_embedder/output_surface_provider_impl.h
+++ b/components/viz/service/display_embedder/output_surface_provider_impl.h
@@ -66,12 +66,14 @@ class VIZ_SERVICE_EXPORT OutputSurfaceProviderImpl
       mojom::DisplayClient* display_client,
       DisplayCompositorMemoryAndTaskController* gpu_dependency,
       const RendererSettings& renderer_settings,
-      const DebugRendererSettings* debug_settings) override;
+      const DebugRendererSettings* debug_settings,
+      bool offscreen) override;
 
  private:
   std::unique_ptr<SoftwareOutputDevice> CreateSoftwareOutputDeviceForPlatform(
       gpu::SurfaceHandle surface_handle,
-      mojom::DisplayClient* display_client);
+      mojom::DisplayClient* display_client,
+      bool offscreen);
 
   const raw_ptr<GpuServiceImpl> gpu_service_impl_;
   const raw_ptr<gpu::CommandBufferTaskExecutor> task_executor_;
diff --git a/components/viz/service/display_embedder/software_output_device_mac.cc b/components/viz/service/display_embedder/software_output_device_mac.cc
index 33e12349a951ef533b964d1158f8fa124623e946..fc04bcaffefc277dd1d0cdd766168de017fedca8 100644
--- a/components/viz/service/display_embedder/software_output_device_mac.cc
+++ b/components/viz/service/display_embedder/software_output_device_mac.cc
@@ -105,6 +105,8 @@ void SoftwareOutputDeviceMac::UpdateAndCopyBufferDamage(
 
 SkCanvas* SoftwareOutputDeviceMac::BeginPaint(
     const gfx::Rect& new_damage_rect) {
+  last_damage = new_damage_rect;
+
   // Record the previous paint buffer.
   Buffer* previous_paint_buffer =
       buffer_queue_.empty() ? nullptr : buffer_queue_.back().get();
@@ -190,6 +192,7 @@ void SoftwareOutputDeviceMac::EndPaint() {
     ca_layer_params.is_empty = false;
     ca_layer_params.scale_factor = scale_factor_;
     ca_layer_params.pixel_size = pixel_size_;
+    ca_layer_params.damage = last_damage;
     ca_layer_params.io_surface_mach_port.reset(
         IOSurfaceCreateMachPort(current_paint_buffer_->io_surface));
     client_->SoftwareDeviceUpdatedCALayerParams(ca_layer_params);
diff --git a/components/viz/service/display_embedder/software_output_device_mac.h b/components/viz/service/display_embedder/software_output_device_mac.h
index a480befb5d8db36e7e281d5033aeef0bea83d220..4e54acc897d08c87bccc3b44f68634e2873cb132 100644
--- a/components/viz/service/display_embedder/software_output_device_mac.h
+++ b/components/viz/service/display_embedder/software_output_device_mac.h
@@ -59,6 +59,7 @@ class VIZ_SERVICE_EXPORT SoftwareOutputDeviceMac : public SoftwareOutputDevice {
   void UpdateAndCopyBufferDamage(Buffer* previous_paint_buffer,
                                  const SkRegion& new_damage_rect);
 
+  gfx::Rect last_damage;
   gfx::Size pixel_size_;
   float scale_factor_ = 1;
 
diff --git a/components/viz/service/display_embedder/software_output_device_proxy.cc b/components/viz/service/display_embedder/software_output_device_proxy.cc
new file mode 100644
index 0000000000000000000000000000000000000000..4efea02f80f8b6818291321a7c63f0f4815a5b98
--- /dev/null
+++ b/components/viz/service/display_embedder/software_output_device_proxy.cc
@@ -0,0 +1,157 @@
+// Copyright 2014 The Chromium Authors. All rights reserved.
+// Use of this source code is governed by a BSD-style license that can be
+// found in the LICENSE file.
+
+#include "components/viz/service/display_embedder/software_output_device_proxy.h"
+
+#include "base/memory/unsafe_shared_memory_region.h"
+#include "base/threading/thread_checker.h"
+#include "base/trace_event/trace_event.h"
+#include "components/viz/common/resources/resource_sizes.h"
+#include "components/viz/service/display_embedder/output_device_backing.h"
+#include "mojo/public/cpp/system/platform_handle.h"
+#include "services/viz/privileged/mojom/compositing/layered_window_updater.mojom.h"
+#include "skia/ext/platform_canvas.h"
+#include "third_party/skia/include/core/SkCanvas.h"
+#include "ui/gfx/skia_util.h"
+
+#if defined(OS_WIN)
+#include "skia/ext/skia_utils_win.h"
+#include "ui/gfx/gdi_util.h"
+#include "ui/gfx/win/hwnd_util.h"
+#else
+#include "mojo/public/cpp/base/shared_memory_utils.h"
+#endif
+
+namespace viz {
+
+SoftwareOutputDeviceBase::~SoftwareOutputDeviceBase() {
+  DCHECK_CALLED_ON_VALID_THREAD(thread_checker_);
+  DCHECK(!in_paint_);
+}
+
+void SoftwareOutputDeviceBase::Resize(const gfx::Size& viewport_pixel_size,
+                                         float scale_factor) {
+  DCHECK_CALLED_ON_VALID_THREAD(thread_checker_);
+  DCHECK(!in_paint_);
+
+  if (viewport_pixel_size_ == viewport_pixel_size)
+    return;
+
+  viewport_pixel_size_ = viewport_pixel_size;
+  ResizeDelegated();
+}
+
+SkCanvas* SoftwareOutputDeviceBase::BeginPaint(
+    const gfx::Rect& damage_rect) {
+  DCHECK_CALLED_ON_VALID_THREAD(thread_checker_);
+  DCHECK(!in_paint_);
+
+  damage_rect_ = damage_rect;
+  in_paint_ = true;
+  return BeginPaintDelegated();
+}
+
+void SoftwareOutputDeviceBase::EndPaint() {
+  DCHECK_CALLED_ON_VALID_THREAD(thread_checker_);
+  DCHECK(in_paint_);
+
+  in_paint_ = false;
+
+  gfx::Rect intersected_damage_rect = damage_rect_;
+  intersected_damage_rect.Intersect(gfx::Rect(viewport_pixel_size_));
+  if (intersected_damage_rect.IsEmpty())
+    return;
+
+  EndPaintDelegated(intersected_damage_rect);
+}
+
+SoftwareOutputDeviceProxy::~SoftwareOutputDeviceProxy() = default;
+
+SoftwareOutputDeviceProxy::SoftwareOutputDeviceProxy(
+    mojom::LayeredWindowUpdaterPtr layered_window_updater)
+    : layered_window_updater_(std::move(layered_window_updater)) {
+  DCHECK(layered_window_updater_.is_bound());
+}
+
+void SoftwareOutputDeviceProxy::OnSwapBuffers(
+    SoftwareOutputDevice::SwapBuffersCallback swap_ack_callback) {
+  DCHECK(swap_ack_callback_.is_null());
+
+  // We aren't waiting on DrawAck() and can immediately run the callback.
+  if (!waiting_on_draw_ack_) {
+    task_runner_->PostTask(FROM_HERE,
+        base::BindOnce(std::move(swap_ack_callback), viewport_pixel_size_));
+    return;
+  }
+
+  swap_ack_callback_ = std::move(swap_ack_callback);
+}
+
+void SoftwareOutputDeviceProxy::ResizeDelegated() {
+  canvas_.reset();
+
+  size_t required_bytes;
+  if (!ResourceSizes::MaybeSizeInBytes(
+          viewport_pixel_size_, ResourceFormat::RGBA_8888, &required_bytes)) {
+    DLOG(ERROR) << "Invalid viewport size " << viewport_pixel_size_.ToString();
+    return;
+  }
+
+  base::UnsafeSharedMemoryRegion region =
+      base::UnsafeSharedMemoryRegion::Create(required_bytes);
+  if (!region.IsValid()) {
+    DLOG(ERROR) << "Failed to allocate " << required_bytes << " bytes";
+    return;
+  }
+
+  #if defined(WIN32)
+  canvas_ = skia::CreatePlatformCanvasWithSharedSection(
+      viewport_pixel_size_.width(), viewport_pixel_size_.height(), false,
+      region.GetPlatformHandle(), skia::CRASH_ON_FAILURE);
+  #else
+  shm_mapping_ = region.Map();
+  if (!shm_mapping_.IsValid()) {
+    DLOG(ERROR) << "Failed to map " << required_bytes << " bytes";
+    return;
+  }
+
+  canvas_ = skia::CreatePlatformCanvasWithPixels(
+      viewport_pixel_size_.width(), viewport_pixel_size_.height(), false,
+      static_cast<uint8_t*>(shm_mapping_.memory()), skia::CRASH_ON_FAILURE);
+  #endif
+
+  // Transfer region ownership to the browser process.
+  layered_window_updater_->OnAllocatedSharedMemory(viewport_pixel_size_,
+                                                   std::move(region));
+}
+
+SkCanvas* SoftwareOutputDeviceProxy::BeginPaintDelegated() {
+  return canvas_.get();
+}
+
+void SoftwareOutputDeviceProxy::EndPaintDelegated(
+    const gfx::Rect& damage_rect) {
+  DCHECK(!waiting_on_draw_ack_);
+
+  if (!canvas_)
+    return;
+
+  layered_window_updater_->Draw(damage_rect, base::BindOnce(
+      &SoftwareOutputDeviceProxy::DrawAck, base::Unretained(this)));
+  waiting_on_draw_ack_ = true;
+
+  TRACE_EVENT_ASYNC_BEGIN0("viz", "SoftwareOutputDeviceProxy::Draw", this);
+}
+
+void SoftwareOutputDeviceProxy::DrawAck() {
+  DCHECK(waiting_on_draw_ack_);
+  DCHECK(!swap_ack_callback_.is_null());
+
+  TRACE_EVENT_ASYNC_END0("viz", "SoftwareOutputDeviceProxy::Draw", this);
+
+  waiting_on_draw_ack_ = false;
+  std::move(swap_ack_callback_).Run(viewport_pixel_size_);
+}
+
+}  // namespace viz
diff --git a/components/viz/service/display_embedder/software_output_device_proxy.h b/components/viz/service/display_embedder/software_output_device_proxy.h
new file mode 100644
index 0000000000000000000000000000000000000000..fbc517e164d9bf33256c1ecbe86e31744375097e
--- /dev/null
+++ b/components/viz/service/display_embedder/software_output_device_proxy.h
@@ -0,0 +1,92 @@
+// Copyright 2014 The Chromium Authors. All rights reserved.
+// Use of this source code is governed by a BSD-style license that can be
+// found in the LICENSE file.
+
+#ifndef COMPONENTS_VIZ_SERVICE_DISPLAY_EMBEDDER_SOFTWARE_OUTPUT_DEVICE_PROXY_H_
+#define COMPONENTS_VIZ_SERVICE_DISPLAY_EMBEDDER_SOFTWARE_OUTPUT_DEVICE_PROXY_H_
+
+#if defined(OS_WIN)
+#include <windows.h>
+#endif
+
+#include <memory>
+
+#include "base/memory/shared_memory_mapping.h"
+#include "base/threading/thread_checker.h"
+#include "components/viz/host/host_display_client.h"
+#include "components/viz/service/display/software_output_device.h"
+#include "components/viz/service/viz_service_export.h"
+#include "services/viz/privileged/mojom/compositing/display_private.mojom.h"
+#include "services/viz/privileged/mojom/compositing/layered_window_updater.mojom.h"
+
+namespace viz {
+
+// Shared base class for SoftwareOutputDevice implementations.
+class SoftwareOutputDeviceBase : public SoftwareOutputDevice {
+ public:
+  SoftwareOutputDeviceBase() = default;
+  ~SoftwareOutputDeviceBase() override;
+
+  SoftwareOutputDeviceBase(const SoftwareOutputDeviceBase&) = delete;
+  SoftwareOutputDeviceBase& operator=(const SoftwareOutputDeviceBase&) = delete;
+
+  // SoftwareOutputDevice implementation.
+  void Resize(const gfx::Size& viewport_pixel_size,
+              float scale_factor) override;
+  SkCanvas* BeginPaint(const gfx::Rect& damage_rect) override;
+  void EndPaint() override;
+
+  // Called from Resize() if |viewport_pixel_size_| has changed.
+  virtual void ResizeDelegated() = 0;
+
+  // Called from BeginPaint() and should return an SkCanvas.
+  virtual SkCanvas* BeginPaintDelegated() = 0;
+
+  // Called from EndPaint() if there is damage.
+  virtual void EndPaintDelegated(const gfx::Rect& damage_rect) = 0;
+
+ private:
+  bool in_paint_ = false;
+
+  THREAD_CHECKER(thread_checker_);
+};
+
+// SoftwareOutputDevice implementation that draws indirectly. An implementation
+// of mojom::LayeredWindowUpdater in the browser process handles the actual
+// drawing. Pixel backing is in SharedMemory so no copying between processes
+// is required.
+class SoftwareOutputDeviceProxy : public SoftwareOutputDeviceBase {
+ public:
+  explicit SoftwareOutputDeviceProxy(
+      mojom::LayeredWindowUpdaterPtr layered_window_updater);
+  ~SoftwareOutputDeviceProxy() override;
+
+  SoftwareOutputDeviceProxy(const SoftwareOutputDeviceProxy&) = delete;
+  SoftwareOutputDeviceProxy& operator=(const SoftwareOutputDeviceProxy&) = delete;
+
+  // SoftwareOutputDevice implementation.
+  void OnSwapBuffers(SoftwareOutputDevice::SwapBuffersCallback swap_ack_callback) override;
+
+  // SoftwareOutputDeviceBase implementation.
+  void ResizeDelegated() override;
+  SkCanvas* BeginPaintDelegated() override;
+  void EndPaintDelegated(const gfx::Rect& rect) override;
+
+ private:
+  // Runs |swap_ack_callback_| after draw has happened.
+  void DrawAck();
+
+  mojom::LayeredWindowUpdaterPtr layered_window_updater_;
+
+  std::unique_ptr<SkCanvas> canvas_;
+  bool waiting_on_draw_ack_ = false;
+  SoftwareOutputDevice::SwapBuffersCallback swap_ack_callback_;
+
+#if !defined(WIN32)
+  base::WritableSharedMemoryMapping shm_mapping_;
+#endif
+};
+
+}  // namespace viz
+
+#endif  // COMPONENTS_VIZ_SERVICE_DISPLAY_EMBEDDER_SOFTWARE_OUTPUT_DEVICE_PROXY_H_
diff --git a/components/viz/service/display_embedder/software_output_device_win.cc b/components/viz/service/display_embedder/software_output_device_win.cc
index 583e3e2525c753a0962d481fc67a3582df75d0e9..9416ec929bebcff7f07088e635376ef232eb515f 100644
--- a/components/viz/service/display_embedder/software_output_device_win.cc
+++ b/components/viz/service/display_embedder/software_output_device_win.cc
@@ -191,7 +191,7 @@ void SoftwareOutputDeviceWinProxy::EndPaintDelegated(
   if (!canvas_)
     return;
 
-  layered_window_updater_->Draw(base::BindOnce(
+  layered_window_updater_->Draw(damage_rect, base::BindOnce(
       &SoftwareOutputDeviceWinProxy::DrawAck, base::Unretained(this)));
   waiting_on_draw_ack_ = true;
 
diff --git a/components/viz/service/frame_sinks/root_compositor_frame_sink_impl.cc b/components/viz/service/frame_sinks/root_compositor_frame_sink_impl.cc
index 94a087b4beb3b683e90e89282c9fd6bb36825608..6efcb84af529a78e9ebc1234ef4d0c8834270c29 100644
--- a/components/viz/service/frame_sinks/root_compositor_frame_sink_impl.cc
+++ b/components/viz/service/frame_sinks/root_compositor_frame_sink_impl.cc
@@ -49,7 +49,8 @@ RootCompositorFrameSinkImpl::Create(
       params->gpu_compositing, params->widget, params->renderer_settings);
   auto output_surface = output_surface_provider->CreateOutputSurface(
       params->widget, params->gpu_compositing, display_client.get(),
-      display_controller.get(), params->renderer_settings, debug_settings);
+      display_controller.get(), params->renderer_settings, debug_settings,
+      params->offscreen);
 
   // Creating output surface failed. The host can send a new request, possibly
   // with a different compositing mode.
diff --git a/content/browser/compositor/viz_process_transport_factory.cc b/content/browser/compositor/viz_process_transport_factory.cc
index ba0d6ca4e9004a0c8cfc2b99f3e3aaff4c8a756b..3f1c77e14ab6164ee9bb7d4cc3e454125e0d700e 100644
--- a/content/browser/compositor/viz_process_transport_factory.cc
+++ b/content/browser/compositor/viz_process_transport_factory.cc
@@ -383,8 +383,14 @@ void VizProcessTransportFactory::OnEstablishedGpuChannel(
   compositor_data.display_private.reset();
   root_params->display_private =
       compositor_data.display_private.BindNewEndpointAndPassReceiver();
-  compositor_data.display_client =
-      std::make_unique<HostDisplayClient>(compositor);
+  if (compositor->delegate()) {
+    compositor_data.display_client = compositor->delegate()->CreateHostDisplayClient(
+        compositor);
+    root_params->offscreen = compositor->delegate()->IsOffscreen();
+  } else {
+    compositor_data.display_client =
+        std::make_unique<HostDisplayClient>(compositor);
+  }
   root_params->display_client =
       compositor_data.display_client->GetBoundRemote(resize_task_runner_);
 
diff --git a/services/viz/privileged/mojom/compositing/display_private.mojom b/services/viz/privileged/mojom/compositing/display_private.mojom
index 9f7583e42405760bbe5994c87c4347a7d5a36fbe..c383f93ee22388cb4524119d0bead31973fdc705 100644
--- a/services/viz/privileged/mojom/compositing/display_private.mojom
+++ b/services/viz/privileged/mojom/compositing/display_private.mojom
@@ -94,7 +94,6 @@ interface DisplayClient {
 
   // Creates a LayeredWindowUpdater implementation to draw into a layered
   // window.
-  [EnableIf=is_win]
   CreateLayeredWindowUpdater(pending_receiver<LayeredWindowUpdater> receiver);
 
   // Notifies that a swap has occurred and provides information about the pixel
diff --git a/services/viz/privileged/mojom/compositing/frame_sink_manager.mojom b/services/viz/privileged/mojom/compositing/frame_sink_manager.mojom
<<<<<<< HEAD
index e33e5de0bfb59afe9b21ee27bb6dad5d898932b6..55aff8c8d05ce55bef8440185ac73f48f589d06c 100644
=======
index 83e7682b14367571a2d52bb3a6f2f63918d8efe9..3b6f2627196170e3a17992ad36534ac9bc178e4a 100644
>>>>>>> 34769dd9
--- a/services/viz/privileged/mojom/compositing/frame_sink_manager.mojom
+++ b/services/viz/privileged/mojom/compositing/frame_sink_manager.mojom
@@ -32,6 +32,7 @@ struct RootCompositorFrameSinkParams {
   // Disables begin frame rate limiting for the display compositor.
   bool disable_frame_rate_limit = false;
   bool use_preferred_interval_for_video = false;
+  bool offscreen = false;
 
   [EnableIf=is_android]
   float refresh_rate;
diff --git a/services/viz/privileged/mojom/compositing/layered_window_updater.mojom b/services/viz/privileged/mojom/compositing/layered_window_updater.mojom
index 6b7fbb6cf13dc8ee6ade0878a9a2c1efc5d4d3f1..e2af75168cb914a7b3b4a6c9b6a285498c3f8e72 100644
--- a/services/viz/privileged/mojom/compositing/layered_window_updater.mojom
+++ b/services/viz/privileged/mojom/compositing/layered_window_updater.mojom
@@ -26,5 +26,5 @@ interface LayeredWindowUpdater {
   // Draws to the HWND by copying pixels from shared memory. Callback must be
   // called after draw operation is complete to signal shared memory can be
   // modified.
-  Draw() => ();
+  Draw(gfx.mojom.Rect damage_rect) => ();
 };
diff --git a/ui/compositor/compositor.h b/ui/compositor/compositor.h
<<<<<<< HEAD
index dfb0c89dc7bd8edf5787ddab50c54a847e6a0140..316d970d1327755768fd92d7457d8b9b26804503 100644
=======
index 7e3a624f99fea87cd53ce6f399e5768058d3c305..384ec6d9b8a8c0e121fc2e875ce65ddb639c241b 100644
>>>>>>> 34769dd9
--- a/ui/compositor/compositor.h
+++ b/ui/compositor/compositor.h
@@ -81,6 +81,7 @@ class DisplayPrivate;
 class ExternalBeginFrameController;
 }  // namespace mojom
 class ContextProvider;
+class HostDisplayClient;
 class HostFrameSinkManager;
 class LocalSurfaceId;
 class RasterContextProvider;
@@ -137,6 +138,16 @@ class COMPOSITOR_EXPORT ContextFactory {
   virtual viz::HostFrameSinkManager* GetHostFrameSinkManager() = 0;
 };
 
+class COMPOSITOR_EXPORT CompositorDelegate {
+ public:
+  virtual bool IsOffscreen() const = 0;
+  virtual std::unique_ptr<viz::HostDisplayClient> CreateHostDisplayClient(
+      ui::Compositor* compositor) = 0;
+
+ protected:
+  virtual ~CompositorDelegate() {}
+};
+
 // Compositor object to take care of GPU painting.
 // A Browser compositor object is responsible for generating the final
 // displayable form of pixels comprising a single widget's contents. It draws an
<<<<<<< HEAD
@@ -172,6 +183,9 @@ class COMPOSITOR_EXPORT Compositor : public cc::LayerTreeHostClient,
=======
@@ -177,6 +188,9 @@ class COMPOSITOR_EXPORT Compositor : public base::PowerSuspendObserver,
>>>>>>> 34769dd9
   // Schedules a redraw of the layer tree associated with this compositor.
   void ScheduleDraw();
 
+  CompositorDelegate* delegate() const { return delegate_; }
+  void SetDelegate(CompositorDelegate* delegate) { delegate_ = delegate; }
+
   // Sets the root of the layer tree drawn by this Compositor. The root layer
   // must have no parent. The compositor's root layer is reset if the root layer
   // is destroyed. NULL can be passed to reset the root layer, in which case the
<<<<<<< HEAD
@@ -443,6 +457,8 @@ class COMPOSITOR_EXPORT Compositor : public cc::LayerTreeHostClient,
=======
@@ -453,6 +467,8 @@ class COMPOSITOR_EXPORT Compositor : public base::PowerSuspendObserver,
>>>>>>> 34769dd9
 
   std::unique_ptr<PendingBeginFrameArgs> pending_begin_frame_args_;
 
+  CompositorDelegate* delegate_ = nullptr;
+
   // The root of the Layer tree drawn by this compositor.
   raw_ptr<Layer> root_layer_ = nullptr;
 
diff --git a/ui/gfx/ca_layer_params.h b/ui/gfx/ca_layer_params.h
index 232751b32f6d6dee6c913c7020b53ae4b604a552..ba5767a80d13e848b7281f55307f6569a1524ce3 100644
--- a/ui/gfx/ca_layer_params.h
+++ b/ui/gfx/ca_layer_params.h
@@ -6,6 +6,7 @@
 #define UI_GFX_CA_LAYER_PARAMS_H_
 
 #include "build/build_config.h"
+#include "ui/gfx/geometry/rect.h"
 #include "ui/gfx/geometry/size.h"
 #include "ui/gfx/gfx_export.h"
 
@@ -51,6 +52,8 @@ struct GFX_EXPORT CALayerParams {
   gfx::ScopedRefCountedIOSurfaceMachPort io_surface_mach_port;
 #endif
 
+  gfx::Rect damage;
+
   // The geometry of the frame.
   gfx::Size pixel_size;
   float scale_factor = 1.f;
diff --git a/ui/gfx/mojom/ca_layer_params.mojom b/ui/gfx/mojom/ca_layer_params.mojom
index de00e766ba17532e10dcf5d0fd31fa344920a9f7..7aaedf83ad22dcc1d2dd39a31cf7e08b7b6ba4d3 100644
--- a/ui/gfx/mojom/ca_layer_params.mojom
+++ b/ui/gfx/mojom/ca_layer_params.mojom
@@ -18,5 +18,6 @@ struct CALayerParams {
   bool is_empty;
   CALayerContent content;
   gfx.mojom.Size pixel_size;
+  gfx.mojom.Rect damage;
   float scale_factor;
 };
diff --git a/ui/gfx/mojom/ca_layer_params_mojom_traits.cc b/ui/gfx/mojom/ca_layer_params_mojom_traits.cc
index c1f21d7f4348df96f7be5c0adb1b9650304048e0..760c849aebba70e575e59883655d707f36c5424a 100644
--- a/ui/gfx/mojom/ca_layer_params_mojom_traits.cc
+++ b/ui/gfx/mojom/ca_layer_params_mojom_traits.cc
@@ -52,6 +52,9 @@ bool StructTraits<gfx::mojom::CALayerParamsDataView, gfx::CALayerParams>::Read(
   if (!data.ReadPixelSize(&out->pixel_size))
     return false;
 
+  if (!data.ReadDamage(&out->damage))
+    return false;
+
   out->scale_factor = data.scale_factor();
   return true;
 }
diff --git a/ui/gfx/mojom/ca_layer_params_mojom_traits.h b/ui/gfx/mojom/ca_layer_params_mojom_traits.h
index 4cac766eae3161baedac4202f694129cd90c80de..0821495ad22944d8856bb750cac8912a2f8328c3 100644
--- a/ui/gfx/mojom/ca_layer_params_mojom_traits.h
+++ b/ui/gfx/mojom/ca_layer_params_mojom_traits.h
@@ -20,6 +20,10 @@ struct StructTraits<gfx::mojom::CALayerParamsDataView, gfx::CALayerParams> {
     return ca_layer_params.pixel_size;
   }
 
+  static gfx::Rect damage(const gfx::CALayerParams& ca_layer_params) {
+    return ca_layer_params.damage;
+  }
+
   static float scale_factor(const gfx::CALayerParams& ca_layer_params) {
     return ca_layer_params.scale_factor;
   }<|MERGE_RESOLUTION|>--- conflicted
+++ resolved
@@ -37,17 +37,10 @@
  // TODO(crbug.com/1052397): Revisit the macro expression once build flag switch
  // of lacros-chrome is complete.
 diff --git a/components/viz/host/host_display_client.h b/components/viz/host/host_display_client.h
-<<<<<<< HEAD
-index 94c5293d528a60c16ec209b68da93217d030e068..e833b204d02869b57d888d6e9480a6a484013581 100644
---- a/components/viz/host/host_display_client.h
-+++ b/components/viz/host/host_display_client.h
-@@ -38,10 +38,9 @@ class VIZ_HOST_EXPORT HostDisplayClient : public mojom::DisplayClient {
-=======
 index b2ad84c881ac7190ee07e6db1f0eb2822066748d..b1527bd33ca9ba0f5345aa1fef08ee65f3ded91c 100644
 --- a/components/viz/host/host_display_client.h
 +++ b/components/viz/host/host_display_client.h
 @@ -41,10 +41,9 @@ class VIZ_HOST_EXPORT HostDisplayClient : public mojom::DisplayClient {
->>>>>>> 34769dd9
        const gfx::CALayerParams& ca_layer_params) override;
  #endif
  
@@ -88,11 +81,7 @@
   private:
    const HWND hwnd_;
 diff --git a/components/viz/service/BUILD.gn b/components/viz/service/BUILD.gn
-<<<<<<< HEAD
-index f0eb025056501c5d87a0ef814ec4070a3df29bcc..148adf8b17209eeb142c02674a2a24312e588e80 100644
-=======
 index fae4aae8ed31b10fba14c009bb6bf86128747b14..a672c74893f0c9a2774beec98734faf58a17cbf3 100644
->>>>>>> 34769dd9
 --- a/components/viz/service/BUILD.gn
 +++ b/components/viz/service/BUILD.gn
 @@ -139,6 +139,8 @@ viz_component("service") {
@@ -557,11 +546,7 @@
  
    // Notifies that a swap has occurred and provides information about the pixel
 diff --git a/services/viz/privileged/mojom/compositing/frame_sink_manager.mojom b/services/viz/privileged/mojom/compositing/frame_sink_manager.mojom
-<<<<<<< HEAD
-index e33e5de0bfb59afe9b21ee27bb6dad5d898932b6..55aff8c8d05ce55bef8440185ac73f48f589d06c 100644
-=======
 index 83e7682b14367571a2d52bb3a6f2f63918d8efe9..3b6f2627196170e3a17992ad36534ac9bc178e4a 100644
->>>>>>> 34769dd9
 --- a/services/viz/privileged/mojom/compositing/frame_sink_manager.mojom
 +++ b/services/viz/privileged/mojom/compositing/frame_sink_manager.mojom
 @@ -32,6 +32,7 @@ struct RootCompositorFrameSinkParams {
@@ -584,11 +569,7 @@
 +  Draw(gfx.mojom.Rect damage_rect) => ();
  };
 diff --git a/ui/compositor/compositor.h b/ui/compositor/compositor.h
-<<<<<<< HEAD
-index dfb0c89dc7bd8edf5787ddab50c54a847e6a0140..316d970d1327755768fd92d7457d8b9b26804503 100644
-=======
 index 7e3a624f99fea87cd53ce6f399e5768058d3c305..384ec6d9b8a8c0e121fc2e875ce65ddb639c241b 100644
->>>>>>> 34769dd9
 --- a/ui/compositor/compositor.h
 +++ b/ui/compositor/compositor.h
 @@ -81,6 +81,7 @@ class DisplayPrivate;
@@ -616,11 +597,7 @@
  // Compositor object to take care of GPU painting.
  // A Browser compositor object is responsible for generating the final
  // displayable form of pixels comprising a single widget's contents. It draws an
-<<<<<<< HEAD
-@@ -172,6 +183,9 @@ class COMPOSITOR_EXPORT Compositor : public cc::LayerTreeHostClient,
-=======
 @@ -177,6 +188,9 @@ class COMPOSITOR_EXPORT Compositor : public base::PowerSuspendObserver,
->>>>>>> 34769dd9
    // Schedules a redraw of the layer tree associated with this compositor.
    void ScheduleDraw();
  
@@ -630,11 +607,7 @@
    // Sets the root of the layer tree drawn by this Compositor. The root layer
    // must have no parent. The compositor's root layer is reset if the root layer
    // is destroyed. NULL can be passed to reset the root layer, in which case the
-<<<<<<< HEAD
-@@ -443,6 +457,8 @@ class COMPOSITOR_EXPORT Compositor : public cc::LayerTreeHostClient,
-=======
 @@ -453,6 +467,8 @@ class COMPOSITOR_EXPORT Compositor : public base::PowerSuspendObserver,
->>>>>>> 34769dd9
  
    std::unique_ptr<PendingBeginFrameArgs> pending_begin_frame_args_;
  
