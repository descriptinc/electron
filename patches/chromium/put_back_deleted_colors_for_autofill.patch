--- conflicted
+++ resolved
@@ -88,11 +88,7 @@
    OP(kColorId_ThrobberWaitingColor),                                           \
    OP(kColorId_WindowBackground)
 diff --git a/ui/native_theme/native_theme_win.cc b/ui/native_theme/native_theme_win.cc
-<<<<<<< HEAD
-index 485930b6875acc14f2fdd6e39632ae5d3d9f3904..f9772f86a1e233bbf3cc429e36dac8c62f61cd20 100644
-=======
 index 99256ffaf918e9d12a7c21b89d66cd41a0d29ac2..07852493fd23b8c1f057dc7ad830b6884db50a88 100644
->>>>>>> 34769dd9
 --- a/ui/native_theme/native_theme_win.cc
 +++ b/ui/native_theme/native_theme_win.cc
 @@ -623,10 +623,23 @@ absl::optional<SkColor> NativeThemeWin::GetPlatformHighContrastColor(
