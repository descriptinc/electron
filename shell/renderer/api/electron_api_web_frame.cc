// Copyright (c) 2014 GitHub, Inc.
// Use of this source code is governed by the MIT license that can be
// found in the LICENSE file.

#include <limits>
#include <memory>
#include <string>
#include <utility>
#include <vector>

#include "base/command_line.h"
#include "base/memory/memory_pressure_listener.h"
#include "base/strings/utf_string_conversions.h"
#include "components/spellcheck/renderer/spellcheck.h"
#include "content/public/renderer/render_frame.h"
#include "content/public/renderer/render_frame_observer.h"
#include "content/public/renderer/render_frame_visitor.h"
#include "content/public/renderer/render_view.h"
#include "gin/handle.h"
#include "gin/object_template_builder.h"
#include "gin/wrappable.h"
#include "services/service_manager/public/cpp/interface_provider.h"
#include "shell/common/api/api.mojom.h"
#include "shell/common/gin_converters/blink_converter.h"
#include "shell/common/gin_converters/callback_converter.h"
#include "shell/common/gin_converters/file_path_converter.h"
#include "shell/common/gin_helper/dictionary.h"
#include "shell/common/gin_helper/error_thrower.h"
#include "shell/common/gin_helper/function_template_extensions.h"
#include "shell/common/gin_helper/promise.h"
#include "shell/common/node_includes.h"
#include "shell/common/options_switches.h"
#include "shell/renderer/api/context_bridge/object_cache.h"
#include "shell/renderer/api/electron_api_context_bridge.h"
#include "shell/renderer/api/electron_api_spell_check_client.h"
#include "shell/renderer/renderer_client_base.h"
#include "third_party/blink/public/common/browser_interface_broker_proxy.h"
#include "third_party/blink/public/common/page/page_zoom.h"
#include "third_party/blink/public/common/web_cache/web_cache_resource_type_stats.h"
#include "third_party/blink/public/common/web_preferences/web_preferences.h"
#include "third_party/blink/public/platform/web_cache.h"
#include "third_party/blink/public/platform/web_isolated_world_info.h"
#include "third_party/blink/public/web/web_custom_element.h"
#include "third_party/blink/public/web/web_document.h"
#include "third_party/blink/public/web/web_element.h"
#include "third_party/blink/public/web/web_frame_widget.h"
#include "third_party/blink/public/web/web_input_method_controller.h"
#include "third_party/blink/public/web/web_local_frame.h"
#include "third_party/blink/public/web/web_script_execution_callback.h"
#include "third_party/blink/public/web/web_script_source.h"
#include "third_party/blink/public/web/web_view.h"
#include "third_party/blink/renderer/core/execution_context/execution_context.h"  // nogncheck
#include "third_party/blink/renderer/core/frame/csp/content_security_policy.h"  // nogncheck
#include "third_party/blink/renderer/platform/bindings/dom_wrapper_world.h"  // nogncheck
#include "ui/base/ime/ime_text_span.h"
#include "url/url_util.h"

namespace gin {

template <>
struct Converter<blink::WebLocalFrame::ScriptExecutionType> {
  static bool FromV8(v8::Isolate* isolate,
                     v8::Local<v8::Value> val,
                     blink::WebLocalFrame::ScriptExecutionType* out) {
    std::string execution_type;
    if (!ConvertFromV8(isolate, val, &execution_type))
      return false;
    if (execution_type == "asynchronous") {
      *out = blink::WebLocalFrame::kAsynchronous;
    } else if (execution_type == "asynchronousBlockingOnload") {
      *out = blink::WebLocalFrame::kAsynchronousBlockingOnload;
    } else if (execution_type == "synchronous") {
      *out = blink::WebLocalFrame::kSynchronous;
    } else {
      return false;
    }
    return true;
  }
};

template <>
struct Converter<blink::WebDocument::CSSOrigin> {
  static bool FromV8(v8::Isolate* isolate,
                     v8::Local<v8::Value> val,
                     blink::WebDocument::CSSOrigin* out) {
    std::string css_origin;
    if (!ConvertFromV8(isolate, val, &css_origin))
      return false;
    if (css_origin == "user") {
      *out = blink::WebDocument::CSSOrigin::kUserOrigin;
    } else if (css_origin == "author") {
      *out = blink::WebDocument::CSSOrigin::kAuthorOrigin;
    } else {
      return false;
    }
    return true;
  }
};

}  // namespace gin

namespace electron {

content::RenderFrame* GetRenderFrame(v8::Local<v8::Object> value) {
  v8::Local<v8::Context> context = value->CreationContext();
  if (context.IsEmpty())
    return nullptr;
  blink::WebLocalFrame* frame = blink::WebLocalFrame::FrameForContext(context);
  if (!frame)
    return nullptr;
  return content::RenderFrame::FromWebFrame(frame);
}

namespace api {

namespace {

#if BUILDFLAG(ENABLE_BUILTIN_SPELLCHECKER)

bool SpellCheckWord(content::RenderFrame* render_frame,
                    const std::string& word,
                    std::vector<std::u16string>* optional_suggestions) {
  size_t start;
  size_t length;

  RendererClientBase* client = RendererClientBase::Get();

  std::u16string w = base::UTF8ToUTF16(word);
  int id = render_frame->GetRoutingID();
  return client->GetSpellCheck()->SpellCheckWord(
      w.c_str(), 0, word.size(), id, &start, &length, optional_suggestions);
}

#endif

class ScriptExecutionCallback : public blink::WebScriptExecutionCallback {
 public:
  // for compatibility with the older version of this, error is after result
  using CompletionCallback =
      base::OnceCallback<void(const v8::Local<v8::Value>& result,
                              const v8::Local<v8::Value>& error)>;

  explicit ScriptExecutionCallback(
      gin_helper::Promise<v8::Local<v8::Value>> promise,
      CompletionCallback callback)
      : promise_(std::move(promise)), callback_(std::move(callback)) {}

  ~ScriptExecutionCallback() override = default;

  // disable copy
  ScriptExecutionCallback(const ScriptExecutionCallback&) = delete;
  ScriptExecutionCallback& operator=(const ScriptExecutionCallback&) = delete;

  void CopyResultToCallingContextAndFinalize(
      v8::Isolate* isolate,
      const v8::Local<v8::Object>& result) {
    v8::MaybeLocal<v8::Value> maybe_result;
    bool success = true;
    std::string error_message =
        "An unknown exception occurred while getting the result of the script";
    {
      v8::TryCatch try_catch(isolate);
      context_bridge::ObjectCache object_cache;
      maybe_result = PassValueToOtherContext(result->CreationContext(),
                                             promise_.GetContext(), result,
                                             &object_cache, false, 0);
      if (maybe_result.IsEmpty() || try_catch.HasCaught()) {
        success = false;
      }
      if (try_catch.HasCaught()) {
        auto message = try_catch.Message();

        if (!message.IsEmpty()) {
          gin::ConvertFromV8(isolate, message->Get(), &error_message);
        }
      }
    }
    if (!success) {
      // Failed convert so we send undefined everywhere
      if (callback_)
        std::move(callback_).Run(
            v8::Undefined(isolate),
            v8::Exception::Error(
                v8::String::NewFromUtf8(isolate, error_message.c_str())
                    .ToLocalChecked()));
      promise_.RejectWithErrorMessage(error_message);
    } else {
      v8::Local<v8::Context> context = promise_.GetContext();
      v8::Context::Scope context_scope(context);
      v8::Local<v8::Value> cloned_value = maybe_result.ToLocalChecked();
      if (callback_)
        std::move(callback_).Run(cloned_value, v8::Undefined(isolate));
      promise_.Resolve(cloned_value);
    }
  }

  void Completed(
      const blink::WebVector<v8::Local<v8::Value>>& result) override {
    v8::Isolate* isolate = promise_.isolate();
    if (!result.empty()) {
      if (!result[0].IsEmpty()) {
        v8::Local<v8::Value> value = result[0];
        // Either the result was created in the same world as the caller
        // or the result is not an object and therefore does not have a
        // prototype chain to protect
        bool should_clone_value =
            !(value->IsObject() &&
              promise_.GetContext() ==
                  value.As<v8::Object>()->CreationContext()) &&
            value->IsObject();
        if (should_clone_value) {
          CopyResultToCallingContextAndFinalize(isolate,
                                                value.As<v8::Object>());
        } else {
          // Right now only single results per frame is supported.
          if (callback_)
            std::move(callback_).Run(value, v8::Undefined(isolate));
          promise_.Resolve(value);
        }
      } else {
        const char error_message[] =
            "Script failed to execute, this normally means an error "
            "was thrown. Check the renderer console for the error.";
        if (!callback_.is_null()) {
          v8::Local<v8::Context> context = promise_.GetContext();
          v8::Context::Scope context_scope(context);
          std::move(callback_).Run(
              v8::Undefined(isolate),
              v8::Exception::Error(
                  v8::String::NewFromUtf8(isolate, error_message)
                      .ToLocalChecked()));
        }
        promise_.RejectWithErrorMessage(error_message);
      }
    } else {
      const char error_message[] =
          "WebFrame was removed before script could run. This normally means "
          "the underlying frame was destroyed";
      if (!callback_.is_null()) {
        v8::Local<v8::Context> context = promise_.GetContext();
        v8::Context::Scope context_scope(context);
        std::move(callback_).Run(
            v8::Undefined(isolate),
            v8::Exception::Error(v8::String::NewFromUtf8(isolate, error_message)
                                     .ToLocalChecked()));
      }
      promise_.RejectWithErrorMessage(error_message);
    }
    delete this;
  }

 private:
  gin_helper::Promise<v8::Local<v8::Value>> promise_;
  CompletionCallback callback_;
};

class FrameSetSpellChecker : public content::RenderFrameVisitor {
 public:
  FrameSetSpellChecker(SpellCheckClient* spell_check_client,
                       content::RenderFrame* main_frame)
      : spell_check_client_(spell_check_client), main_frame_(main_frame) {
    content::RenderFrame::ForEach(this);
    main_frame->GetWebFrame()->SetSpellCheckPanelHostClient(spell_check_client);
  }

  // disable copy
  FrameSetSpellChecker(const FrameSetSpellChecker&) = delete;
  FrameSetSpellChecker& operator=(const FrameSetSpellChecker&) = delete;

  bool Visit(content::RenderFrame* render_frame) override {
    if (render_frame->GetMainRenderFrame() == main_frame_ ||
        (render_frame->IsMainFrame() && render_frame == main_frame_)) {
      render_frame->GetWebFrame()->SetTextCheckClient(spell_check_client_);
    }
    return true;
  }

 private:
  SpellCheckClient* spell_check_client_;
  content::RenderFrame* main_frame_;
};

class SpellCheckerHolder final : public content::RenderFrameObserver {
 public:
  // Find existing holder for the |render_frame|.
  static SpellCheckerHolder* FromRenderFrame(
      content::RenderFrame* render_frame) {
    for (auto* holder : instances_) {
      if (holder->render_frame() == render_frame)
        return holder;
    }
    return nullptr;
  }

  SpellCheckerHolder(content::RenderFrame* render_frame,
                     std::unique_ptr<SpellCheckClient> spell_check_client)
      : content::RenderFrameObserver(render_frame),
        spell_check_client_(std::move(spell_check_client)) {
    DCHECK(!FromRenderFrame(render_frame));
    instances_.insert(this);
  }

  ~SpellCheckerHolder() final { instances_.erase(this); }

  void UnsetAndDestroy() {
    FrameSetSpellChecker set_spell_checker(nullptr, render_frame());
    delete this;
  }

  // RenderFrameObserver implementation.
  void OnDestruct() final {
    // Since we delete this in WillReleaseScriptContext, this method is unlikely
    // to be called, but override anyway since I'm not sure if there are some
    // corner cases.
    //
    // Note that while there are two "delete this", it is totally fine as the
    // observer unsubscribes automatically in destructor and the other one won't
    // be called.
    //
    // Also note that we should not call UnsetAndDestroy here, as the render
    // frame is going to be destroyed.
    delete this;
  }

  void WillReleaseScriptContext(v8::Local<v8::Context> context,
                                int world_id) final {
    // Unset spell checker when the script context is going to be released, as
    // the spell check implementation lives there.
    UnsetAndDestroy();
  }

 private:
  static std::set<SpellCheckerHolder*> instances_;

  std::unique_ptr<SpellCheckClient> spell_check_client_;
};

}  // namespace

class WebFrameRenderer : public gin::Wrappable<WebFrameRenderer>,
                         public content::RenderFrameObserver {
 public:
  static gin::WrapperInfo kWrapperInfo;

  static gin::Handle<WebFrameRenderer> Create(
      v8::Isolate* isolate,
      content::RenderFrame* render_frame) {
    return gin::CreateHandle(isolate, new WebFrameRenderer(render_frame));
  }

  explicit WebFrameRenderer(content::RenderFrame* render_frame)
      : content::RenderFrameObserver(render_frame) {
    DCHECK(render_frame);
  }

  // gin::Wrappable:
  gin::ObjectTemplateBuilder GetObjectTemplateBuilder(
      v8::Isolate* isolate) override {
    return gin::Wrappable<WebFrameRenderer>::GetObjectTemplateBuilder(isolate)
        .SetMethod("getWebFrameId", &WebFrameRenderer::GetWebFrameId)
        .SetMethod("setName", &WebFrameRenderer::SetName)
        .SetMethod("setZoomLevel", &WebFrameRenderer::SetZoomLevel)
        .SetMethod("getZoomLevel", &WebFrameRenderer::GetZoomLevel)
        .SetMethod("setZoomFactor", &WebFrameRenderer::SetZoomFactor)
        .SetMethod("getZoomFactor", &WebFrameRenderer::GetZoomFactor)
        .SetMethod("getWebPreference", &WebFrameRenderer::GetWebPreference)
#if BUILDFLAG(ENABLE_BUILTIN_SPELLCHECKER)
        .SetMethod("isWordMisspelled", &WebFrameRenderer::IsWordMisspelled)
        .SetMethod("getWordSuggestions", &WebFrameRenderer::GetWordSuggestions)
#endif
        .SetMethod("setVisualZoomLevelLimits",
                   &WebFrameRenderer::SetVisualZoomLevelLimits)
        .SetMethod("allowGuestViewElementDefinition",
                   &RendererClientBase::AllowGuestViewElementDefinition)
        .SetMethod("insertText", &WebFrameRenderer::InsertText)
        .SetMethod("insertCSS", &WebFrameRenderer::InsertCSS)
        .SetMethod("removeInsertedCSS", &WebFrameRenderer::RemoveInsertedCSS)
        .SetMethod("_isEvalAllowed", &WebFrameRenderer::IsEvalAllowed)
        .SetMethod("executeJavaScript", &WebFrameRenderer::ExecuteJavaScript)
        .SetMethod("executeJavaScriptInIsolatedWorld",
                   &WebFrameRenderer::ExecuteJavaScriptInIsolatedWorld)
        .SetMethod("setIsolatedWorldInfo",
                   &WebFrameRenderer::SetIsolatedWorldInfo)
        .SetMethod("getResourceUsage", &WebFrameRenderer::GetResourceUsage)
        .SetMethod("clearCache", &WebFrameRenderer::ClearCache)
        .SetMethod("setSpellCheckProvider",
                   &WebFrameRenderer::SetSpellCheckProvider)
        // Frame navigators
        .SetMethod("findFrameByRoutingId",
                   &WebFrameRenderer::FindFrameByRoutingId)
        .SetMethod("getFrameForSelector",
                   &WebFrameRenderer::GetFrameForSelector)
        .SetMethod("findFrameByName", &WebFrameRenderer::FindFrameByName)
        .SetProperty("opener", &WebFrameRenderer::GetOpener)
        .SetProperty("parent", &WebFrameRenderer::GetFrameParent)
        .SetProperty("top", &WebFrameRenderer::GetTop)
        .SetProperty("firstChild", &WebFrameRenderer::GetFirstChild)
        .SetProperty("nextSibling", &WebFrameRenderer::GetNextSibling)
        .SetProperty("routingId", &WebFrameRenderer::GetRoutingId);
  }

  const char* GetTypeName() override { return "WebFrameRenderer"; }

  void OnDestruct() override {}

 private:
  bool MaybeGetRenderFrame(v8::Isolate* isolate,
                           const std::string& method_name,
                           content::RenderFrame** render_frame_ptr) {
    std::string error_msg;
    if (!MaybeGetRenderFrame(&error_msg, method_name, render_frame_ptr)) {
      gin_helper::ErrorThrower(isolate).ThrowError(error_msg);
      return false;
    }
    return true;
  }

  bool MaybeGetRenderFrame(std::string* error_msg,
                           const std::string& method_name,
                           content::RenderFrame** render_frame_ptr) {
    auto* frame = render_frame();
    if (!frame) {
      *error_msg = "Render frame was torn down before webFrame." + method_name +
                   " could be "
                   "executed";
      return false;
    }
    *render_frame_ptr = frame;
    return true;
  }

  static v8::Local<v8::Value> CreateWebFrameRenderer(v8::Isolate* isolate,
                                                     blink::WebFrame* frame) {
    if (frame && frame->IsWebLocalFrame()) {
      auto* render_frame =
          content::RenderFrame::FromWebFrame(frame->ToWebLocalFrame());
      return WebFrameRenderer::Create(isolate, render_frame).ToV8();
    } else {
      return v8::Null(isolate);
    }
  }

  void SetName(v8::Isolate* isolate, const std::string& name) {
    content::RenderFrame* render_frame;
    if (!MaybeGetRenderFrame(isolate, "setName", &render_frame))
      return;

    render_frame->GetWebFrame()->SetName(blink::WebString::FromUTF8(name));
  }

  void SetZoomLevel(v8::Isolate* isolate, double level) {
    content::RenderFrame* render_frame;
    if (!MaybeGetRenderFrame(isolate, "setZoomLevel", &render_frame))
      return;

    mojo::Remote<mojom::ElectronBrowser> browser_remote;
    render_frame->GetBrowserInterfaceBroker()->GetInterface(
        browser_remote.BindNewPipeAndPassReceiver());
    browser_remote->SetTemporaryZoomLevel(level);
  }

  double GetZoomLevel(v8::Isolate* isolate) {
    double result = 0.0;
    content::RenderFrame* render_frame;
    if (!MaybeGetRenderFrame(isolate, "getZoomLevel", &render_frame))
      return result;

    mojo::Remote<mojom::ElectronBrowser> browser_remote;
    render_frame->GetBrowserInterfaceBroker()->GetInterface(
        browser_remote.BindNewPipeAndPassReceiver());
    browser_remote->DoGetZoomLevel(&result);
    return result;
  }

  void SetZoomFactor(gin_helper::ErrorThrower thrower, double factor) {
    if (factor < std::numeric_limits<double>::epsilon()) {
      thrower.ThrowError("'zoomFactor' must be a double greater than 0.0");
      return;
    }

    SetZoomLevel(thrower.isolate(), blink::PageZoomFactorToZoomLevel(factor));
  }

  double GetZoomFactor(v8::Isolate* isolate) {
    double zoom_level = GetZoomLevel(isolate);
    return blink::PageZoomLevelToZoomFactor(zoom_level);
  }

  v8::Local<v8::Value> GetWebPreference(v8::Isolate* isolate,
                                        std::string pref_name) {
    content::RenderFrame* render_frame;
    if (!MaybeGetRenderFrame(isolate, "getWebPreference", &render_frame))
      return v8::Undefined(isolate);

    const auto& prefs = render_frame->GetBlinkPreferences();

    if (pref_name == options::kPreloadScripts) {
      return gin::ConvertToV8(isolate, prefs.preloads);
    } else if (pref_name == options::kOpenerID) {
      // NOTE: openerId is internal-only.
      return gin::ConvertToV8(isolate, prefs.opener_id);
<<<<<<< HEAD
    } else if (pref_name == options::kContextIsolation) {
      return gin::ConvertToV8(isolate, prefs.context_isolation);
    } else if (pref_name == options::kGuestInstanceID) {
      // NOTE: guestInstanceId is internal-only.
      // FIXME(zcbenz): For child windows opened with window.open('') from
      // webview, the WebPreferences is inherited from webview and the value
      // of |guest_instance_id| is wrong.
=======
    } else if (pref_name == "isWebView") {
      // FIXME(zcbenz): For child windows opened with window.open('') from
      // webview, the WebPreferences is inherited from webview and the value
      // of |is_webview| is wrong.
>>>>>>> 34769dd9
      // Please check ElectronRenderFrameObserver::DidInstallConditionalFeatures
      // for the background.
      auto* web_frame = render_frame->GetWebFrame();
      if (web_frame->Opener())
<<<<<<< HEAD
        return gin::ConvertToV8(isolate, 0);
      return gin::ConvertToV8(isolate, prefs.guest_instance_id);
=======
        return gin::ConvertToV8(isolate, false);
      return gin::ConvertToV8(isolate, prefs.is_webview);
>>>>>>> 34769dd9
    } else if (pref_name == options::kHiddenPage) {
      // NOTE: hiddenPage is internal-only.
      return gin::ConvertToV8(isolate, prefs.hidden_page);
    } else if (pref_name == options::kOffscreen) {
      return gin::ConvertToV8(isolate, prefs.offscreen);
    } else if (pref_name == options::kPreloadScript) {
      return gin::ConvertToV8(isolate, prefs.preload.value());
    } else if (pref_name == options::kNativeWindowOpen) {
      return gin::ConvertToV8(isolate, prefs.native_window_open);
    } else if (pref_name == options::kNodeIntegration) {
      return gin::ConvertToV8(isolate, prefs.node_integration);
    } else if (pref_name == options::kNodeIntegrationInWorker) {
      return gin::ConvertToV8(isolate, prefs.node_integration_in_worker);
    } else if (pref_name == options::kNodeIntegrationInSubFrames) {
      return gin::ConvertToV8(isolate, true);
#if BUILDFLAG(ENABLE_BUILTIN_SPELLCHECKER)
    } else if (pref_name == options::kSpellcheck) {
      return gin::ConvertToV8(isolate, prefs.enable_spellcheck);
#endif
    } else if (pref_name == options::kPlugins) {
      return gin::ConvertToV8(isolate, prefs.enable_plugins);
    } else if (pref_name == options::kEnableWebSQL) {
      return gin::ConvertToV8(isolate, prefs.enable_websql);
    } else if (pref_name == options::kWebviewTag) {
      return gin::ConvertToV8(isolate, prefs.webview_tag);
    }
    return v8::Null(isolate);
  }

  void SetVisualZoomLevelLimits(v8::Isolate* isolate,
                                double min_level,
                                double max_level) {
    content::RenderFrame* render_frame;
    if (!MaybeGetRenderFrame(isolate, "setVisualZoomLevelLimits",
                             &render_frame))
      return;

    blink::WebFrame* web_frame = render_frame->GetWebFrame();
    web_frame->View()->SetDefaultPageScaleLimits(min_level, max_level);
  }

  static int GetWebFrameId(v8::Local<v8::Object> content_window) {
    // Get the WebLocalFrame before (possibly) executing any user-space JS while
    // getting the |params|. We track the status of the RenderFrame via an
    // observer in case it is deleted during user code execution.
    content::RenderFrame* render_frame = GetRenderFrame(content_window);
    if (!render_frame)
      return -1;

    blink::WebLocalFrame* frame = render_frame->GetWebFrame();
    // Parent must exist.
    blink::WebFrame* parent_frame = frame->Parent();
    DCHECK(parent_frame);
    DCHECK(parent_frame->IsWebLocalFrame());

    return render_frame->GetRoutingID();
  }

  void SetSpellCheckProvider(gin_helper::ErrorThrower thrower,
                             v8::Isolate* isolate,
                             const std::string& language,
                             v8::Local<v8::Object> provider) {
    auto context = isolate->GetCurrentContext();
    if (!provider->Has(context, gin::StringToV8(isolate, "spellCheck"))
             .ToChecked()) {
      thrower.ThrowError("\"spellCheck\" has to be defined");
      return;
    }

    // Remove the old client.
    content::RenderFrame* render_frame;
    if (!MaybeGetRenderFrame(isolate, "setSpellCheckProvider", &render_frame))
      return;

    auto* existing = SpellCheckerHolder::FromRenderFrame(render_frame);
    if (existing)
      existing->UnsetAndDestroy();

    // Set spellchecker for all live frames in the same process or
    // in the sandbox mode for all live sub frames to this WebFrame.
    auto spell_check_client =
        std::make_unique<SpellCheckClient>(language, isolate, provider);
    FrameSetSpellChecker spell_checker(spell_check_client.get(), render_frame);

    // Attach the spell checker to RenderFrame.
    new SpellCheckerHolder(render_frame, std::move(spell_check_client));
  }

  void InsertText(v8::Isolate* isolate, const std::string& text) {
    content::RenderFrame* render_frame;
    if (!MaybeGetRenderFrame(isolate, "insertText", &render_frame))
      return;

    blink::WebFrame* web_frame = render_frame->GetWebFrame();
    if (web_frame->IsWebLocalFrame()) {
      web_frame->ToWebLocalFrame()
          ->FrameWidget()
          ->GetActiveWebInputMethodController()
          ->CommitText(blink::WebString::FromUTF8(text),
                       blink::WebVector<ui::ImeTextSpan>(), blink::WebRange(),
                       0);
    }
  }

  std::u16string InsertCSS(v8::Isolate* isolate,
                           const std::string& css,
                           gin::Arguments* args) {
    blink::WebDocument::CSSOrigin css_origin =
        blink::WebDocument::CSSOrigin::kAuthorOrigin;

    gin_helper::Dictionary options;
    if (args->GetNext(&options))
      options.Get("cssOrigin", &css_origin);

    content::RenderFrame* render_frame;
    if (!MaybeGetRenderFrame(isolate, "insertCSS", &render_frame))
      return std::u16string();

    blink::WebFrame* web_frame = render_frame->GetWebFrame();
    if (web_frame->IsWebLocalFrame()) {
      return web_frame->ToWebLocalFrame()
          ->GetDocument()
          .InsertStyleSheet(blink::WebString::FromUTF8(css), nullptr,
                            css_origin)
          .Utf16();
    }
    return std::u16string();
  }

  void RemoveInsertedCSS(v8::Isolate* isolate, const std::u16string& key) {
    content::RenderFrame* render_frame;
    if (!MaybeGetRenderFrame(isolate, "removeInsertedCSS", &render_frame))
      return;

    blink::WebFrame* web_frame = render_frame->GetWebFrame();
    if (web_frame->IsWebLocalFrame()) {
      web_frame->ToWebLocalFrame()->GetDocument().RemoveInsertedStyleSheet(
          blink::WebString::FromUTF16(key));
    }
  }

  bool IsEvalAllowed(v8::Isolate* isolate) {
    content::RenderFrame* render_frame;
    if (!MaybeGetRenderFrame(isolate, "isEvalAllowed", &render_frame))
      return true;

    auto* context = blink::ExecutionContext::From(
        render_frame->GetWebFrame()->MainWorldScriptContext());
    return !context->GetContentSecurityPolicy()->ShouldCheckEval();
  }

  v8::Local<v8::Promise> ExecuteJavaScript(gin::Arguments* gin_args,
                                           const std::u16string& code) {
    gin_helper::Arguments* args = static_cast<gin_helper::Arguments*>(gin_args);

    v8::Isolate* isolate = args->isolate();
    gin_helper::Promise<v8::Local<v8::Value>> promise(isolate);
    v8::Local<v8::Promise> handle = promise.GetHandle();

    content::RenderFrame* render_frame;
    std::string error_msg;
    if (!MaybeGetRenderFrame(&error_msg, "executeJavaScript", &render_frame)) {
      promise.RejectWithErrorMessage(error_msg);
      return handle;
    }

    const blink::WebScriptSource source{blink::WebString::FromUTF16(code)};

    bool has_user_gesture = false;
    args->GetNext(&has_user_gesture);

    ScriptExecutionCallback::CompletionCallback completion_callback;
    args->GetNext(&completion_callback);

    render_frame->GetWebFrame()->RequestExecuteScript(
        blink::DOMWrapperWorld::kMainWorldId, base::make_span(&source, 1),
        has_user_gesture, blink::WebLocalFrame::kSynchronous,
        new ScriptExecutionCallback(std::move(promise),
                                    std::move(completion_callback)),
        blink::BackForwardCacheAware::kAllow,
        blink::WebLocalFrame::PromiseBehavior::kDontWait);

    return handle;
  }

  v8::Local<v8::Promise> ExecuteJavaScriptInIsolatedWorld(
      gin::Arguments* gin_args,
      int world_id,
      const std::vector<gin_helper::Dictionary>& scripts) {
    gin_helper::Arguments* args = static_cast<gin_helper::Arguments*>(gin_args);

    v8::Isolate* isolate = args->isolate();
    gin_helper::Promise<v8::Local<v8::Value>> promise(isolate);
    v8::Local<v8::Promise> handle = promise.GetHandle();

    content::RenderFrame* render_frame;
    std::string error_msg;
    if (!MaybeGetRenderFrame(&error_msg, "executeJavaScriptInIsolatedWorld",
                             &render_frame)) {
      promise.RejectWithErrorMessage(error_msg);
      return handle;
    }

    bool has_user_gesture = false;
    args->GetNext(&has_user_gesture);

    blink::WebLocalFrame::ScriptExecutionType scriptExecutionType =
        blink::WebLocalFrame::kSynchronous;
    args->GetNext(&scriptExecutionType);

    ScriptExecutionCallback::CompletionCallback completion_callback;
    args->GetNext(&completion_callback);

    std::vector<blink::WebScriptSource> sources;
    sources.reserve(scripts.size());

    for (const auto& script : scripts) {
      std::u16string code;
      std::u16string url;
      script.Get("url", &url);

      if (!script.Get("code", &code)) {
        const char error_message[] = "Invalid 'code'";
        if (!completion_callback.is_null()) {
          std::move(completion_callback)
              .Run(v8::Undefined(isolate),
                   v8::Exception::Error(
                       v8::String::NewFromUtf8(isolate, error_message)
                           .ToLocalChecked()));
        }
        promise.RejectWithErrorMessage(error_message);
        return handle;
      }

      sources.emplace_back(blink::WebString::FromUTF16(code),
                           blink::WebURL(GURL(url)));
    }

    render_frame->GetWebFrame()->RequestExecuteScript(
        world_id, base::make_span(sources), has_user_gesture,
        scriptExecutionType,
        new ScriptExecutionCallback(std::move(promise),
                                    std::move(completion_callback)),
        blink::BackForwardCacheAware::kPossiblyDisallow,
        blink::WebLocalFrame::PromiseBehavior::kDontWait);

    return handle;
  }

  void SetIsolatedWorldInfo(v8::Isolate* isolate,
                            int world_id,
                            const gin_helper::Dictionary& options) {
    content::RenderFrame* render_frame;
    if (!MaybeGetRenderFrame(isolate, "setIsolatedWorldInfo", &render_frame))
      return;

    std::string origin_url, security_policy, name;
    options.Get("securityOrigin", &origin_url);
    options.Get("csp", &security_policy);
    options.Get("name", &name);

    if (!security_policy.empty() && origin_url.empty()) {
      gin_helper::ErrorThrower(isolate).ThrowError(
          "If csp is specified, securityOrigin should also be specified");
      return;
    }

    blink::WebIsolatedWorldInfo info;
    info.security_origin = blink::WebSecurityOrigin::CreateFromString(
        blink::WebString::FromUTF8(origin_url));
    info.content_security_policy = blink::WebString::FromUTF8(security_policy);
    info.human_readable_name = blink::WebString::FromUTF8(name);
    blink::SetIsolatedWorldInfo(world_id, info);
  }

  blink::WebCacheResourceTypeStats GetResourceUsage(v8::Isolate* isolate) {
    blink::WebCacheResourceTypeStats stats;
    blink::WebCache::GetResourceTypeStats(&stats);
    return stats;
  }

#if BUILDFLAG(ENABLE_BUILTIN_SPELLCHECKER)
  bool IsWordMisspelled(v8::Isolate* isolate, const std::string& word) {
    content::RenderFrame* render_frame;
    if (!MaybeGetRenderFrame(isolate, "isWordMisspelled", &render_frame))
      return false;

    return !SpellCheckWord(render_frame, word, nullptr);
  }

  std::vector<std::u16string> GetWordSuggestions(v8::Isolate* isolate,
                                                 const std::string& word) {
    content::RenderFrame* render_frame;
    std::vector<std::u16string> suggestions;
    if (!MaybeGetRenderFrame(isolate, "getWordSuggestions", &render_frame))
      return suggestions;

    SpellCheckWord(render_frame, word, &suggestions);
    return suggestions;
  }
#endif

  void ClearCache(v8::Isolate* isolate) {
    isolate->IdleNotificationDeadline(0.5);
    blink::WebCache::Clear();
    base::MemoryPressureListener::NotifyMemoryPressure(
        base::MemoryPressureListener::MEMORY_PRESSURE_LEVEL_CRITICAL);
  }

  v8::Local<v8::Value> FindFrameByRoutingId(v8::Isolate* isolate,
                                            int routing_id) {
    content::RenderFrame* render_frame =
        content::RenderFrame::FromRoutingID(routing_id);
    if (render_frame)
      return WebFrameRenderer::Create(isolate, render_frame).ToV8();
    else
      return v8::Null(isolate);
  }

  v8::Local<v8::Value> GetOpener(v8::Isolate* isolate) {
    content::RenderFrame* render_frame;
    if (!MaybeGetRenderFrame(isolate, "opener", &render_frame))
      return v8::Null(isolate);

    blink::WebFrame* frame = render_frame->GetWebFrame()->Opener();
    return CreateWebFrameRenderer(isolate, frame);
  }

  // Don't name it as GetParent, Windows has API with same name.
  v8::Local<v8::Value> GetFrameParent(v8::Isolate* isolate) {
    content::RenderFrame* render_frame;
    if (!MaybeGetRenderFrame(isolate, "parent", &render_frame))
      return v8::Null(isolate);

    blink::WebFrame* frame = render_frame->GetWebFrame()->Parent();
    return CreateWebFrameRenderer(isolate, frame);
  }

  v8::Local<v8::Value> GetTop(v8::Isolate* isolate) {
    content::RenderFrame* render_frame;
    if (!MaybeGetRenderFrame(isolate, "top", &render_frame))
      return v8::Null(isolate);

    blink::WebFrame* frame = render_frame->GetWebFrame()->Top();
    return CreateWebFrameRenderer(isolate, frame);
  }

  v8::Local<v8::Value> GetFirstChild(v8::Isolate* isolate) {
    content::RenderFrame* render_frame;
    if (!MaybeGetRenderFrame(isolate, "firstChild", &render_frame))
      return v8::Null(isolate);

    blink::WebFrame* frame = render_frame->GetWebFrame()->FirstChild();
    return CreateWebFrameRenderer(isolate, frame);
  }

  v8::Local<v8::Value> GetNextSibling(v8::Isolate* isolate) {
    content::RenderFrame* render_frame;
    if (!MaybeGetRenderFrame(isolate, "nextSibling", &render_frame))
      return v8::Null(isolate);

    blink::WebFrame* frame = render_frame->GetWebFrame()->NextSibling();
    return CreateWebFrameRenderer(isolate, frame);
  }

  v8::Local<v8::Value> GetFrameForSelector(v8::Isolate* isolate,
                                           const std::string& selector) {
    content::RenderFrame* render_frame;
    if (!MaybeGetRenderFrame(isolate, "getFrameForSelector", &render_frame))
      return v8::Null(isolate);

    blink::WebElement element =
        render_frame->GetWebFrame()->GetDocument().QuerySelector(
            blink::WebString::FromUTF8(selector));
    if (element.IsNull())  // not found
      return v8::Null(isolate);

    blink::WebFrame* frame = blink::WebFrame::FromFrameOwnerElement(element);
    return CreateWebFrameRenderer(isolate, frame);
  }

  v8::Local<v8::Value> FindFrameByName(v8::Isolate* isolate,
                                       const std::string& name) {
    content::RenderFrame* render_frame;
    if (!MaybeGetRenderFrame(isolate, "findFrameByName", &render_frame))
      return v8::Null(isolate);

    blink::WebFrame* frame = render_frame->GetWebFrame()->FindFrameByName(
        blink::WebString::FromUTF8(name));
    return CreateWebFrameRenderer(isolate, frame);
  }

  int GetRoutingId(v8::Isolate* isolate) {
    content::RenderFrame* render_frame;
    if (!MaybeGetRenderFrame(isolate, "routingId", &render_frame))
      return 0;

    return render_frame->GetRoutingID();
  }
};

gin::WrapperInfo WebFrameRenderer::kWrapperInfo = {gin::kEmbedderNativeGin};

// static
std::set<SpellCheckerHolder*> SpellCheckerHolder::instances_;

}  // namespace api

}  // namespace electron

namespace {

void Initialize(v8::Local<v8::Object> exports,
                v8::Local<v8::Value> unused,
                v8::Local<v8::Context> context,
                void* priv) {
  using namespace electron::api;  // NOLINT(build/namespaces)

  v8::Isolate* isolate = context->GetIsolate();
  gin_helper::Dictionary dict(isolate, exports);
  dict.Set("mainFrame", WebFrameRenderer::Create(
                            isolate, electron::GetRenderFrame(exports)));
}

}  // namespace

NODE_LINKED_MODULE_CONTEXT_AWARE(electron_renderer_web_frame, Initialize)<|MERGE_RESOLUTION|>--- conflicted
+++ resolved
@@ -499,31 +499,16 @@
     } else if (pref_name == options::kOpenerID) {
       // NOTE: openerId is internal-only.
       return gin::ConvertToV8(isolate, prefs.opener_id);
-<<<<<<< HEAD
-    } else if (pref_name == options::kContextIsolation) {
-      return gin::ConvertToV8(isolate, prefs.context_isolation);
-    } else if (pref_name == options::kGuestInstanceID) {
-      // NOTE: guestInstanceId is internal-only.
-      // FIXME(zcbenz): For child windows opened with window.open('') from
-      // webview, the WebPreferences is inherited from webview and the value
-      // of |guest_instance_id| is wrong.
-=======
     } else if (pref_name == "isWebView") {
       // FIXME(zcbenz): For child windows opened with window.open('') from
       // webview, the WebPreferences is inherited from webview and the value
       // of |is_webview| is wrong.
->>>>>>> 34769dd9
       // Please check ElectronRenderFrameObserver::DidInstallConditionalFeatures
       // for the background.
       auto* web_frame = render_frame->GetWebFrame();
       if (web_frame->Opener())
-<<<<<<< HEAD
-        return gin::ConvertToV8(isolate, 0);
-      return gin::ConvertToV8(isolate, prefs.guest_instance_id);
-=======
         return gin::ConvertToV8(isolate, false);
       return gin::ConvertToV8(isolate, prefs.is_webview);
->>>>>>> 34769dd9
     } else if (pref_name == options::kHiddenPage) {
       // NOTE: hiddenPage is internal-only.
       return gin::ConvertToV8(isolate, prefs.hidden_page);
