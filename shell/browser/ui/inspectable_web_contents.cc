// Copyright (c) 2012 The Chromium Authors. All rights reserved.
// Copyright (c) 2013 Adam Roben <adam@roben.org>. All rights reserved.
// Use of this source code is governed by a BSD-style license that can be
// found in the LICENSE-CHROMIUM file.

#include "shell/browser/ui/inspectable_web_contents.h"

#include <memory>
#include <utility>

#include "base/base64.h"
#include "base/guid.h"
#include "base/json/json_reader.h"
#include "base/json/json_writer.h"
#include "base/json/string_escape.h"
#include "base/metrics/histogram.h"
#include "base/stl_util.h"
#include "base/strings/pattern.h"
#include "base/strings/string_util.h"
#include "base/strings/stringprintf.h"
#include "base/strings/utf_string_conversions.h"
#include "base/task/post_task.h"
#include "base/values.h"
#include "components/prefs/pref_registry_simple.h"
#include "components/prefs/pref_service.h"
#include "components/prefs/scoped_user_pref_update.h"
#include "content/public/browser/browser_context.h"
#include "content/public/browser/browser_task_traits.h"
#include "content/public/browser/browser_thread.h"
#include "content/public/browser/file_select_listener.h"
#include "content/public/browser/file_url_loader.h"
#include "content/public/browser/host_zoom_map.h"
#include "content/public/browser/navigation_handle.h"
#include "content/public/browser/render_frame_host.h"
#include "content/public/browser/render_view_host.h"
#include "content/public/browser/shared_cors_origin_access_list.h"
#include "content/public/browser/storage_partition.h"
#include "content/public/common/user_agent.h"
#include "ipc/ipc_channel.h"
#include "net/http/http_response_headers.h"
#include "net/http/http_status_code.h"
#include "services/network/public/cpp/simple_url_loader.h"
#include "services/network/public/cpp/simple_url_loader_stream_consumer.h"
#include "services/network/public/cpp/wrapper_shared_url_loader_factory.h"
#include "shell/browser/api/electron_api_web_contents.h"
#include "shell/browser/net/asar/asar_url_loader_factory.h"
#include "shell/browser/protocol_registry.h"
#include "shell/browser/ui/inspectable_web_contents_delegate.h"
#include "shell/browser/ui/inspectable_web_contents_view.h"
#include "shell/browser/ui/inspectable_web_contents_view_delegate.h"
#include "shell/common/platform_util.h"
#include "third_party/blink/public/common/logging/logging_utils.h"
#include "third_party/blink/public/common/page/page_zoom.h"
#include "ui/display/display.h"
#include "ui/display/screen.h"
#include "v8/include/v8.h"

#if BUILDFLAG(ENABLE_ELECTRON_EXTENSIONS)
#include "chrome/common/extensions/chrome_manifest_url_handlers.h"
#include "content/public/browser/child_process_security_policy.h"
#include "content/public/browser/render_process_host.h"
#include "extensions/browser/extension_registry.h"
#include "extensions/common/permissions/permissions_data.h"
#include "shell/browser/electron_browser_context.h"
#endif

namespace electron {

namespace {

const double kPresetZoomFactors[] = {0.25, 0.333, 0.5,  0.666, 0.75, 0.9,
                                     1.0,  1.1,   1.25, 1.5,   1.75, 2.0,
                                     2.5,  3.0,   4.0,  5.0};

const char kChromeUIDevToolsURL[] =
    "devtools://devtools/bundled/devtools_app.html?"
    "remoteBase=%s&"
    "can_dock=%s&"
    "toolbarColor=rgba(223,223,223,1)&"
    "textColor=rgba(0,0,0,1)&"
    "experiments=true";
const char kChromeUIDevToolsRemoteFrontendBase[] =
    "https://chrome-devtools-frontend.appspot.com/";
const char kChromeUIDevToolsRemoteFrontendPath[] = "serve_file";

const char kDevToolsBoundsPref[] = "electron.devtools.bounds";
const char kDevToolsZoomPref[] = "electron.devtools.zoom";
const char kDevToolsPreferences[] = "electron.devtools.preferences";
const char kDevToolsSyncPreferences[] = "electron.devtools.sync_preferences";
const char kDevToolsSyncedPreferencesSyncEnabled[] =
    "electron.devtools.synced_preferences_sync_enabled";
const char kDevToolsSyncedPreferencesSyncDisabled[] =
    "electron.devtools.synced_preferences_sync_disabled";
const char kSyncDevToolsPreferencesFrontendName[] = "electron.sync_preferences";
const bool kSyncDevToolsPreferencesDefault = false;

const char kFrontendHostId[] = "id";
const char kFrontendHostMethod[] = "method";
const char kFrontendHostParams[] = "params";
const char kTitleFormat[] = "Developer Tools - %s";

const size_t kMaxMessageChunkSize = IPC::Channel::kMaximumMessageSize / 4;

// Stores all instances of InspectableWebContents.
InspectableWebContents::List g_web_contents_instances_;

base::Value RectToDictionary(const gfx::Rect& bounds) {
  base::Value dict(base::Value::Type::DICTIONARY);
  dict.SetKey("x", base::Value(bounds.x()));
  dict.SetKey("y", base::Value(bounds.y()));
  dict.SetKey("width", base::Value(bounds.width()));
  dict.SetKey("height", base::Value(bounds.height()));
  return dict;
}

gfx::Rect DictionaryToRect(const base::Value* dict) {
  const base::Value* found = dict->FindKey("x");
  int x = found ? found->GetInt() : 0;

  found = dict->FindKey("y");
  int y = found ? found->GetInt() : 0;

  found = dict->FindKey("width");
  int width = found ? found->GetInt() : 800;

  found = dict->FindKey("height");
  int height = found ? found->GetInt() : 600;

  return gfx::Rect(x, y, width, height);
}

bool IsPointInRect(const gfx::Point& point, const gfx::Rect& rect) {
  return point.x() > rect.x() && point.x() < (rect.width() + rect.x()) &&
         point.y() > rect.y() && point.y() < (rect.height() + rect.y());
}

bool IsPointInScreen(const gfx::Point& point) {
  for (const auto& display : display::Screen::GetScreen()->GetAllDisplays()) {
    if (IsPointInRect(point, display.bounds()))
      return true;
  }
  return false;
}

void SetZoomLevelForWebContents(content::WebContents* web_contents,
                                double level) {
  content::HostZoomMap::SetZoomLevel(web_contents, level);
}

double GetNextZoomLevel(double level, bool out) {
  double factor = blink::PageZoomLevelToZoomFactor(level);
  size_t size = base::size(kPresetZoomFactors);
  for (size_t i = 0; i < size; ++i) {
    if (!blink::PageZoomValuesEqual(kPresetZoomFactors[i], factor))
      continue;
    if (out && i > 0)
      return blink::PageZoomFactorToZoomLevel(kPresetZoomFactors[i - 1]);
    if (!out && i != size - 1)
      return blink::PageZoomFactorToZoomLevel(kPresetZoomFactors[i + 1]);
  }
  return level;
}

GURL GetRemoteBaseURL() {
  return GURL(base::StringPrintf("%s%s/%s/",
                                 kChromeUIDevToolsRemoteFrontendBase,
                                 kChromeUIDevToolsRemoteFrontendPath,
                                 content::GetChromiumGitRevision().c_str()));
}

GURL GetDevToolsURL(bool can_dock) {
  auto url_string = base::StringPrintf(kChromeUIDevToolsURL,
                                       GetRemoteBaseURL().spec().c_str(),
                                       can_dock ? "true" : "");
  return GURL(url_string);
}

constexpr base::TimeDelta kInitialBackoffDelay = base::Milliseconds(250);
constexpr base::TimeDelta kMaxBackoffDelay = base::Seconds(10);

}  // namespace

class InspectableWebContents::NetworkResourceLoader
    : public network::SimpleURLLoaderStreamConsumer {
 public:
  class URLLoaderFactoryHolder {
   public:
    network::mojom::URLLoaderFactory* get() {
      return ptr_.get() ? ptr_.get() : refptr_.get();
    }
    void operator=(std::unique_ptr<network::mojom::URLLoaderFactory>&& ptr) {
      ptr_ = std::move(ptr);
    }
    void operator=(scoped_refptr<network::SharedURLLoaderFactory>&& refptr) {
      refptr_ = std::move(refptr);
    }

   private:
    std::unique_ptr<network::mojom::URLLoaderFactory> ptr_;
    scoped_refptr<network::SharedURLLoaderFactory> refptr_;
  };

  static void Create(int stream_id,
                     InspectableWebContents* bindings,
                     const network::ResourceRequest& resource_request,
                     const net::NetworkTrafficAnnotationTag& traffic_annotation,
                     URLLoaderFactoryHolder url_loader_factory,
                     DispatchCallback callback,
                     base::TimeDelta retry_delay = base::TimeDelta()) {
    auto resource_loader =
        std::make_unique<InspectableWebContents::NetworkResourceLoader>(
            stream_id, bindings, resource_request, traffic_annotation,
            std::move(url_loader_factory), std::move(callback), retry_delay);
    bindings->loaders_.insert(std::move(resource_loader));
  }

  NetworkResourceLoader(
      int stream_id,
      InspectableWebContents* bindings,
      const network::ResourceRequest& resource_request,
      const net::NetworkTrafficAnnotationTag& traffic_annotation,
      URLLoaderFactoryHolder url_loader_factory,
      DispatchCallback callback,
      base::TimeDelta delay)
      : stream_id_(stream_id),
        bindings_(bindings),
        resource_request_(resource_request),
        traffic_annotation_(traffic_annotation),
        loader_(network::SimpleURLLoader::Create(
            std::make_unique<network::ResourceRequest>(resource_request),
            traffic_annotation)),
        url_loader_factory_(std::move(url_loader_factory)),
        callback_(std::move(callback)),
        retry_delay_(delay) {
    loader_->SetOnResponseStartedCallback(base::BindOnce(
        &NetworkResourceLoader::OnResponseStarted, base::Unretained(this)));
    timer_.Start(FROM_HERE, delay,
                 base::BindRepeating(&NetworkResourceLoader::DownloadAsStream,
                                     base::Unretained(this)));
  }

  NetworkResourceLoader(const NetworkResourceLoader&) = delete;
  NetworkResourceLoader& operator=(const NetworkResourceLoader&) = delete;

 private:
  void DownloadAsStream() {
    loader_->DownloadAsStream(url_loader_factory_.get(), this);
  }

  base::TimeDelta GetNextExponentialBackoffDelay(const base::TimeDelta& delta) {
    if (delta.is_zero()) {
      return kInitialBackoffDelay;
    } else {
      return delta * 1.3;
    }
  }

  void OnResponseStarted(const GURL& final_url,
                         const network::mojom::URLResponseHead& response_head) {
    response_headers_ = response_head.headers;
  }

  void OnDataReceived(base::StringPiece chunk,
                      base::OnceClosure resume) override {
    base::Value chunkValue;

    bool encoded = !base::IsStringUTF8(chunk);
    if (encoded) {
      std::string encoded_string;
      base::Base64Encode(chunk, &encoded_string);
      chunkValue = base::Value(std::move(encoded_string));
    } else {
      chunkValue = base::Value(chunk);
    }
    base::Value id(stream_id_);
    base::Value encodedValue(encoded);

    bindings_->CallClientFunction("DevToolsAPI.streamWrite", &id, &chunkValue,
                                  &encodedValue);
    std::move(resume).Run();
  }

  void OnComplete(bool success) override {
    if (!success && loader_->NetError() == net::ERR_INSUFFICIENT_RESOURCES &&
        retry_delay_ < kMaxBackoffDelay) {
      const base::TimeDelta delay =
          GetNextExponentialBackoffDelay(retry_delay_);
      LOG(WARNING) << "InspectableWebContents::NetworkResourceLoader id = "
                   << stream_id_
                   << " failed with insufficient resources, retrying in "
                   << delay << "." << std::endl;
      NetworkResourceLoader::Create(
          stream_id_, bindings_, resource_request_, traffic_annotation_,
          std::move(url_loader_factory_), std::move(callback_), delay);
    } else {
      base::DictionaryValue response;
      response.SetInteger("statusCode", response_headers_
                                            ? response_headers_->response_code()
                                            : net::HTTP_OK);

      auto headers = std::make_unique<base::DictionaryValue>();
      size_t iterator = 0;
      std::string name;
      std::string value;
      while (response_headers_ &&
             response_headers_->EnumerateHeaderLines(&iterator, &name, &value))
        headers->SetString(name, value);

      response.Set("headers", std::move(headers));
      std::move(callback_).Run(&response);
    }

    bindings_->loaders_.erase(bindings_->loaders_.find(this));
  }

  void OnRetry(base::OnceClosure start_retry) override {}

  const int stream_id_;
  InspectableWebContents* const bindings_;
  const network::ResourceRequest resource_request_;
  const net::NetworkTrafficAnnotationTag traffic_annotation_;
  std::unique_ptr<network::SimpleURLLoader> loader_;
  URLLoaderFactoryHolder url_loader_factory_;
  DispatchCallback callback_;
  scoped_refptr<net::HttpResponseHeaders> response_headers_;
  base::OneShotTimer timer_;
  base::TimeDelta retry_delay_;
};

// Implemented separately on each platform.
InspectableWebContentsView* CreateInspectableContentsView(
    InspectableWebContents* inspectable_web_contents);

// static
const InspectableWebContents::List& InspectableWebContents::GetAll() {
  return g_web_contents_instances_;
}

// static
void InspectableWebContents::RegisterPrefs(PrefRegistrySimple* registry) {
  registry->RegisterDictionaryPref(kDevToolsBoundsPref,
                                   RectToDictionary(gfx::Rect(0, 0, 800, 600)));
  registry->RegisterDoublePref(kDevToolsZoomPref, 0.);
  registry->RegisterDictionaryPref(kDevToolsPreferences);
  registry->RegisterDictionaryPref(kDevToolsSyncedPreferencesSyncEnabled);
  registry->RegisterDictionaryPref(kDevToolsSyncedPreferencesSyncDisabled);
  registry->RegisterBooleanPref(kDevToolsSyncPreferences,
                                kSyncDevToolsPreferencesDefault);
}

InspectableWebContents::InspectableWebContents(
    std::unique_ptr<content::WebContents> web_contents,
    PrefService* pref_service,
    bool is_guest)
    : pref_service_(pref_service),
      web_contents_(std::move(web_contents)),
      is_guest_(is_guest),
      view_(CreateInspectableContentsView(this)) {
  const base::Value* bounds_dict = pref_service_->Get(kDevToolsBoundsPref);
  if (bounds_dict->is_dict()) {
    devtools_bounds_ = DictionaryToRect(bounds_dict);
    // Sometimes the devtools window is out of screen or has too small size.
    if (devtools_bounds_.height() < 100 || devtools_bounds_.width() < 100) {
      devtools_bounds_.set_height(600);
      devtools_bounds_.set_width(800);
    }
    if (!IsPointInScreen(devtools_bounds_.origin())) {
      gfx::Rect display;
      if (!is_guest && web_contents_->GetNativeView()) {
        display = display::Screen::GetScreen()
                      ->GetDisplayNearestView(web_contents_->GetNativeView())
                      .bounds();
      } else {
        display = display::Screen::GetScreen()->GetPrimaryDisplay().bounds();
      }

      devtools_bounds_.set_x(display.x() +
                             (display.width() - devtools_bounds_.width()) / 2);
      devtools_bounds_.set_y(
          display.y() + (display.height() - devtools_bounds_.height()) / 2);
    }
  }
  g_web_contents_instances_.push_back(this);
}

InspectableWebContents::~InspectableWebContents() {
  g_web_contents_instances_.remove(this);
  // Unsubscribe from devtools and Clean up resources.
  if (GetDevToolsWebContents())
    WebContentsDestroyed();
  // Let destructor destroy managed_devtools_web_contents_.
}

InspectableWebContentsView* InspectableWebContents::GetView() const {
  return view_.get();
}

content::WebContents* InspectableWebContents::GetWebContents() const {
  return web_contents_.get();
}

content::WebContents* InspectableWebContents::GetDevToolsWebContents() const {
  if (external_devtools_web_contents_)
    return external_devtools_web_contents_;
  else
    return managed_devtools_web_contents_.get();
}

void InspectableWebContents::InspectElement(int x, int y) {
  if (agent_host_)
    agent_host_->InspectElement(web_contents_->GetMainFrame(), x, y);
}

void InspectableWebContents::SetDelegate(
    InspectableWebContentsDelegate* delegate) {
  delegate_ = delegate;
}

InspectableWebContentsDelegate* InspectableWebContents::GetDelegate() const {
  return delegate_;
}

bool InspectableWebContents::IsGuest() const {
  return is_guest_;
}

void InspectableWebContents::ReleaseWebContents() {
  web_contents_.release();
  WebContentsDestroyed();
  view_.reset();
}

void InspectableWebContents::SetDockState(const std::string& state) {
  if (state == "detach") {
    can_dock_ = false;
  } else {
    can_dock_ = true;
    dock_state_ = state;
  }
}

void InspectableWebContents::SetDevToolsWebContents(
    content::WebContents* devtools) {
  if (!managed_devtools_web_contents_)
    external_devtools_web_contents_ = devtools;
}

void InspectableWebContents::ShowDevTools(bool activate) {
  if (embedder_message_dispatcher_) {
    if (managed_devtools_web_contents_)
      view_->ShowDevTools(activate);
    return;
  }

  activate_ = activate;

  // Show devtools only after it has done loading, this is to make sure the
  // SetIsDocked is called *BEFORE* ShowDevTools.
  embedder_message_dispatcher_ =
      DevToolsEmbedderMessageDispatcher::CreateForDevToolsFrontend(this);

  if (!external_devtools_web_contents_) {  // no external devtools
    managed_devtools_web_contents_ = content::WebContents::Create(
        content::WebContents::CreateParams(web_contents_->GetBrowserContext()));
    managed_devtools_web_contents_->SetDelegate(this);
    v8::Isolate* isolate = v8::Isolate::GetCurrent();
    v8::HandleScope scope(isolate);
    api::WebContents::FromOrCreate(isolate,
                                   managed_devtools_web_contents_.get());
  }

  Observe(GetDevToolsWebContents());
  AttachTo(content::DevToolsAgentHost::GetOrCreateFor(web_contents_.get()));

  GetDevToolsWebContents()->GetController().LoadURL(
      GetDevToolsURL(can_dock_), content::Referrer(),
      ui::PAGE_TRANSITION_AUTO_TOPLEVEL, std::string());
}

void InspectableWebContents::CloseDevTools() {
  if (GetDevToolsWebContents()) {
    frontend_loaded_ = false;
    if (managed_devtools_web_contents_) {
      view_->CloseDevTools();
      managed_devtools_web_contents_.reset();
    }
    embedder_message_dispatcher_.reset();
    if (!IsGuest())
      web_contents_->Focus();
  }
}

bool InspectableWebContents::IsDevToolsViewShowing() {
  return managed_devtools_web_contents_ && view_->IsDevToolsViewShowing();
}

void InspectableWebContents::AttachTo(
    scoped_refptr<content::DevToolsAgentHost> host) {
  Detach();
  agent_host_ = std::move(host);
  // We could use ForceAttachClient here if problem arises with
  // devtools multiple session support.
  agent_host_->AttachClient(this);
}

void InspectableWebContents::Detach() {
  if (agent_host_)
    agent_host_->DetachClient(this);
  agent_host_ = nullptr;
}

void InspectableWebContents::Reattach(DispatchCallback callback) {
  if (agent_host_) {
    agent_host_->DetachClient(this);
    agent_host_->AttachClient(this);
  }
  std::move(callback).Run(nullptr);
}

void InspectableWebContents::CallClientFunction(
    const std::string& function_name,
    const base::Value* arg1,
    const base::Value* arg2,
    const base::Value* arg3) {
  if (!GetDevToolsWebContents())
    return;

  std::string javascript = function_name + "(";
  if (arg1) {
    std::string json;
    base::JSONWriter::Write(*arg1, &json);
    javascript.append(json);
    if (arg2) {
      base::JSONWriter::Write(*arg2, &json);
      javascript.append(", ").append(json);
      if (arg3) {
        base::JSONWriter::Write(*arg3, &json);
        javascript.append(", ").append(json);
      }
    }
  }
  javascript.append(");");
  GetDevToolsWebContents()->GetMainFrame()->ExecuteJavaScript(
      base::UTF8ToUTF16(javascript), base::NullCallback());
}

gfx::Rect InspectableWebContents::GetDevToolsBounds() const {
  return devtools_bounds_;
}

void InspectableWebContents::SaveDevToolsBounds(const gfx::Rect& bounds) {
  pref_service_->Set(kDevToolsBoundsPref, RectToDictionary(bounds));
  devtools_bounds_ = bounds;
}

double InspectableWebContents::GetDevToolsZoomLevel() const {
  return pref_service_->GetDouble(kDevToolsZoomPref);
}

void InspectableWebContents::UpdateDevToolsZoomLevel(double level) {
  pref_service_->SetDouble(kDevToolsZoomPref, level);
}

void InspectableWebContents::ActivateWindow() {
  // Set the zoom level.
  SetZoomLevelForWebContents(GetDevToolsWebContents(), GetDevToolsZoomLevel());
}

void InspectableWebContents::CloseWindow() {
  GetDevToolsWebContents()->DispatchBeforeUnload(false /* auto_cancel */);
}

void InspectableWebContents::LoadCompleted() {
  frontend_loaded_ = true;
  if (managed_devtools_web_contents_)
    view_->ShowDevTools(activate_);

  // If the devtools can dock, "SetIsDocked" will be called by devtools itself.
  if (!can_dock_) {
    SetIsDocked(DispatchCallback(), false);
  } else {
    if (dock_state_.empty()) {
      const base::DictionaryValue* prefs =
          pref_service_->GetDictionary(kDevToolsPreferences);
      std::string current_dock_state;
      prefs->GetString("currentDockState", &current_dock_state);
      base::RemoveChars(current_dock_state, "\"", &dock_state_);
    }
    std::u16string javascript = base::UTF8ToUTF16(
        "UI.DockController.instance().setDockSide(\"" + dock_state_ + "\");");
    GetDevToolsWebContents()->GetMainFrame()->ExecuteJavaScript(
        javascript, base::NullCallback());
  }

#if BUILDFLAG(ENABLE_ELECTRON_EXTENSIONS)
  AddDevToolsExtensionsToClient();
#endif

  if (view_->GetDelegate())
    view_->GetDelegate()->DevToolsOpened();
}

#if BUILDFLAG(ENABLE_ELECTRON_EXTENSIONS)
void InspectableWebContents::AddDevToolsExtensionsToClient() {
  // get main browser context
  auto* browser_context = web_contents_->GetBrowserContext();
  const extensions::ExtensionRegistry* registry =
      extensions::ExtensionRegistry::Get(browser_context);
  if (!registry)
    return;

  base::ListValue results;
  for (auto& extension : registry->enabled_extensions()) {
    auto devtools_page_url =
        extensions::chrome_manifest_urls::GetDevToolsPage(extension.get());
    if (devtools_page_url.is_empty())
      continue;

    // Each devtools extension will need to be able to run in the devtools
    // process. Grant the devtools process the ability to request URLs from the
    // extension.
    content::ChildProcessSecurityPolicy::GetInstance()->GrantRequestOrigin(
        web_contents_->GetMainFrame()->GetProcess()->GetID(),
        url::Origin::Create(extension->url()));

    auto extension_info = std::make_unique<base::DictionaryValue>();
    extension_info->SetString("startPage", devtools_page_url.spec());
    extension_info->SetString("name", extension->name());
    extension_info->SetBoolean(
        "exposeExperimentalAPIs",
        extension->permissions_data()->HasAPIPermission(
            extensions::mojom::APIPermissionID::kExperimental));
    results.Append(std::move(extension_info));
  }

  CallClientFunction("DevToolsAPI.addExtensions", &results, NULL, NULL);
}
#endif

void InspectableWebContents::SetInspectedPageBounds(const gfx::Rect& rect) {
  DevToolsContentsResizingStrategy strategy(rect);
  if (contents_resizing_strategy_.Equals(strategy))
    return;

  contents_resizing_strategy_.CopyFrom(strategy);
  if (managed_devtools_web_contents_)
    view_->SetContentsResizingStrategy(contents_resizing_strategy_);
}

void InspectableWebContents::InspectElementCompleted() {}

void InspectableWebContents::InspectedURLChanged(const std::string& url) {
  if (managed_devtools_web_contents_)
    view_->SetTitle(
        base::UTF8ToUTF16(base::StringPrintf(kTitleFormat, url.c_str())));
}

void InspectableWebContents::LoadNetworkResource(DispatchCallback callback,
                                                 const std::string& url,
                                                 const std::string& headers,
                                                 int stream_id) {
  GURL gurl(url);
  if (!gurl.is_valid()) {
    base::DictionaryValue response;
    response.SetInteger("statusCode", net::HTTP_NOT_FOUND);
    std::move(callback).Run(&response);
    return;
  }

  // Create traffic annotation tag.
  net::NetworkTrafficAnnotationTag traffic_annotation =
      net::DefineNetworkTrafficAnnotation("devtools_network_resource", R"(
        semantics {
          sender: "Developer Tools"
          description:
            "When user opens Developer Tools, the browser may fetch additional "
            "resources from the network to enrich the debugging experience "
            "(e.g. source map resources)."
          trigger: "User opens Developer Tools to debug a web page."
          data: "Any resources requested by Developer Tools."
          destination: WEBSITE
        }
        policy {
          cookies_allowed: YES
          cookies_store: "user"
          setting:
            "It's not possible to disable this feature from settings."
        })");

  network::ResourceRequest resource_request;
  resource_request.url = gurl;
  resource_request.site_for_cookies = net::SiteForCookies::FromUrl(gurl);
  resource_request.headers.AddHeadersFromString(headers);

  auto* protocol_registry = ProtocolRegistry::FromBrowserContext(
      GetDevToolsWebContents()->GetBrowserContext());
  NetworkResourceLoader::URLLoaderFactoryHolder url_loader_factory;
  if (gurl.SchemeIsFile()) {
    mojo::PendingRemote<network::mojom::URLLoaderFactory> pending_remote =
        AsarURLLoaderFactory::Create();
    url_loader_factory = network::SharedURLLoaderFactory::Create(
        std::make_unique<network::WrapperPendingSharedURLLoaderFactory>(
            std::move(pending_remote)));
  } else if (protocol_registry->IsProtocolRegistered(gurl.scheme())) {
    auto& protocol_handler = protocol_registry->handlers().at(gurl.scheme());
    mojo::PendingRemote<network::mojom::URLLoaderFactory> pending_remote =
        ElectronURLLoaderFactory::Create(protocol_handler.first,
                                         protocol_handler.second);
    url_loader_factory = network::SharedURLLoaderFactory::Create(
        std::make_unique<network::WrapperPendingSharedURLLoaderFactory>(
            std::move(pending_remote)));
  } else {
    auto* partition = GetDevToolsWebContents()
                          ->GetBrowserContext()
                          ->GetDefaultStoragePartition();
    url_loader_factory = partition->GetURLLoaderFactoryForBrowserProcess();
  }

  NetworkResourceLoader::Create(
      stream_id, this, resource_request, traffic_annotation,
      std::move(url_loader_factory), std::move(callback));
}

void InspectableWebContents::SetIsDocked(DispatchCallback callback,
                                         bool docked) {
  if (managed_devtools_web_contents_)
    view_->SetIsDocked(docked, activate_);
  if (!callback.is_null())
    std::move(callback).Run(nullptr);
}

void InspectableWebContents::OpenInNewTab(const std::string& url) {}

void InspectableWebContents::ShowItemInFolder(
    const std::string& file_system_path) {
  if (file_system_path.empty())
    return;

  base::FilePath path = base::FilePath::FromUTF8Unsafe(file_system_path);

  // Pass empty callback here; we can ignore errors
  platform_util::OpenPath(path, platform_util::OpenCallback());
}

void InspectableWebContents::SaveToFile(const std::string& url,
                                        const std::string& content,
                                        bool save_as) {
  if (delegate_)
    delegate_->DevToolsSaveToFile(url, content, save_as);
}

void InspectableWebContents::AppendToFile(const std::string& url,
                                          const std::string& content) {
  if (delegate_)
    delegate_->DevToolsAppendToFile(url, content);
}

void InspectableWebContents::RequestFileSystems() {
  if (delegate_)
    delegate_->DevToolsRequestFileSystems();
}

void InspectableWebContents::AddFileSystem(const std::string& type) {
  if (delegate_)
    delegate_->DevToolsAddFileSystem(type, base::FilePath());
}

void InspectableWebContents::RemoveFileSystem(
    const std::string& file_system_path) {
  if (delegate_)
    delegate_->DevToolsRemoveFileSystem(
        base::FilePath::FromUTF8Unsafe(file_system_path));
}

void InspectableWebContents::UpgradeDraggedFileSystemPermissions(
    const std::string& file_system_url) {}

void InspectableWebContents::IndexPath(int request_id,
                                       const std::string& file_system_path,
                                       const std::string& excluded_folders) {
  if (delegate_)
    delegate_->DevToolsIndexPath(request_id, file_system_path,
                                 excluded_folders);
}

void InspectableWebContents::StopIndexing(int request_id) {
  if (delegate_)
    delegate_->DevToolsStopIndexing(request_id);
}

void InspectableWebContents::SearchInPath(int request_id,
                                          const std::string& file_system_path,
                                          const std::string& query) {
  if (delegate_)
    delegate_->DevToolsSearchInPath(request_id, file_system_path, query);
}

void InspectableWebContents::SetWhitelistedShortcuts(
    const std::string& message) {}

void InspectableWebContents::SetEyeDropperActive(bool active) {
  if (delegate_)
    delegate_->DevToolsSetEyeDropperActive(active);
}
void InspectableWebContents::ShowCertificateViewer(
    const std::string& cert_chain) {}

void InspectableWebContents::ZoomIn() {
  double new_level = GetNextZoomLevel(GetDevToolsZoomLevel(), false);
  SetZoomLevelForWebContents(GetDevToolsWebContents(), new_level);
  UpdateDevToolsZoomLevel(new_level);
}

void InspectableWebContents::ZoomOut() {
  double new_level = GetNextZoomLevel(GetDevToolsZoomLevel(), true);
  SetZoomLevelForWebContents(GetDevToolsWebContents(), new_level);
  UpdateDevToolsZoomLevel(new_level);
}

void InspectableWebContents::ResetZoom() {
  SetZoomLevelForWebContents(GetDevToolsWebContents(), 0.);
  UpdateDevToolsZoomLevel(0.);
}

void InspectableWebContents::SetDevicesDiscoveryConfig(
    bool discover_usb_devices,
    bool port_forwarding_enabled,
    const std::string& port_forwarding_config,
    bool network_discovery_enabled,
    const std::string& network_discovery_config) {}

void InspectableWebContents::SetDevicesUpdatesEnabled(bool enabled) {}

void InspectableWebContents::PerformActionOnRemotePage(
    const std::string& page_id,
    const std::string& action) {}

void InspectableWebContents::OpenRemotePage(const std::string& browser_id,
                                            const std::string& url) {}

void InspectableWebContents::OpenNodeFrontend() {}

void InspectableWebContents::DispatchProtocolMessageFromDevToolsFrontend(
    const std::string& message) {
  // If the devtools wants to reload the page, hijack the message and handle it
  // to the delegate.
  if (base::MatchPattern(message,
                         "{\"id\":*,"
                         "\"method\":\"Page.reload\","
                         "\"params\":*}")) {
    if (delegate_)
      delegate_->DevToolsReloadPage();
    return;
  }

  if (agent_host_)
    agent_host_->DispatchProtocolMessage(
        this, base::as_bytes(base::make_span(message)));
}

void InspectableWebContents::SendJsonRequest(DispatchCallback callback,
                                             const std::string& browser_id,
                                             const std::string& url) {
  std::move(callback).Run(nullptr);
}

void InspectableWebContents::RegisterPreference(
    const std::string& name,
    const RegisterOptions& options) {
  // kSyncDevToolsPreferenceFrontendName is not stored in any of the relevant
  // dictionaries. Skip registration.
  if (name == kSyncDevToolsPreferencesFrontendName)
    return;

  if (options.sync_mode == RegisterOptions::SyncMode::kSync) {
    synced_setting_names_.insert(name);
  }

  // Setting might have had a different sync status in the past. Move the
  // setting to the correct dictionary.
  const char* dictionary_to_remove_from =
      options.sync_mode == RegisterOptions::SyncMode::kSync
          ? kDevToolsPreferences
          : GetDictionaryNameForSyncedPrefs();
  const std::string* settings_value =
      pref_service_->GetDictionary(dictionary_to_remove_from)
          ->FindStringKey(name);
  if (!settings_value) {
    return;
  }

  const char* dictionary_to_insert_into =
      GetDictionaryNameForSettingsName(name);
  // Settings already moved to the synced dictionary on a different device have
  // precedence.
  const std::string* already_synced_value =
      pref_service_->GetDictionary(dictionary_to_insert_into)
          ->FindStringKey(name);
  if (dictionary_to_insert_into == kDevToolsPreferences ||
      !already_synced_value) {
    DictionaryPrefUpdate insert_update(pref_service_,
                                       dictionary_to_insert_into);
    insert_update.Get()->SetKey(name, base::Value(*settings_value));
  }

  DictionaryPrefUpdate remove_update(pref_service_, dictionary_to_remove_from);
  remove_update.Get()->RemoveKey(name);
}

void InspectableWebContents::GetPreferences(DispatchCallback callback) {
  base::Value settings(base::Value::Type::DICTIONARY);
  settings.SetBoolKey(kSyncDevToolsPreferencesFrontendName,
                      pref_service_->GetBoolean(kDevToolsSyncPreferences));
  settings.MergeDictionary(pref_service_->GetDictionary(kDevToolsPreferences));
  settings.MergeDictionary(
      pref_service_->GetDictionary(GetDictionaryNameForSyncedPrefs()));

  std::move(callback).Run(&settings);
}

void InspectableWebContents::SetPreference(const std::string& name,
                                           const std::string& value) {
  if (name == kSyncDevToolsPreferencesFrontendName) {
    pref_service_->SetBoolean(kDevToolsSyncPreferences, value == "true");
    return;
  }
  DictionaryPrefUpdate update(pref_service_,
                              GetDictionaryNameForSettingsName(name));
  update.Get()->SetKey(name, base::Value(value));
}

void InspectableWebContents::RemovePreference(const std::string& name) {
<<<<<<< HEAD
  DictionaryPrefUpdate update(pref_service_, kDevToolsPreferences);
=======
  if (name == kSyncDevToolsPreferencesFrontendName) {
    pref_service_->SetBoolean(kDevToolsSyncPreferences,
                              kSyncDevToolsPreferencesDefault);
    return;
  }
  DictionaryPrefUpdate update(pref_service_,
                              GetDictionaryNameForSettingsName(name));
>>>>>>> 34769dd9
  update.Get()->RemoveKey(name);
}

void InspectableWebContents::ClearPreferences() {
  pref_service_->SetBoolean(kDevToolsSyncPreferences,
                            kSyncDevToolsPreferencesDefault);
  DictionaryPrefUpdate unsynced_update(pref_service_, kDevToolsPreferences);
  unsynced_update.Get()->DictClear();
  DictionaryPrefUpdate sync_enabled_update(
      pref_service_, kDevToolsSyncedPreferencesSyncEnabled);
  sync_enabled_update.Get()->DictClear();
  DictionaryPrefUpdate sync_disabled_update(
      pref_service_, kDevToolsSyncedPreferencesSyncDisabled);
  sync_disabled_update.Get()->DictClear();
}

void InspectableWebContents::GetSyncInformation(DispatchCallback callback) {
  // TODO(anyone): do we want devtool syncing in Electron?
  base::Value result(base::Value::Type::DICTIONARY);
  result.SetBoolKey("isSyncActive", false);
  std::move(callback).Run(&result);
}

void InspectableWebContents::ConnectionReady() {}

void InspectableWebContents::RegisterExtensionsAPI(const std::string& origin,
                                                   const std::string& script) {
  extensions_api_[origin + "/"] = script;
}

void InspectableWebContents::HandleMessageFromDevToolsFrontend(
    base::Value message) {
  // TODO(alexeykuzmin): Should we expect it to exist?
  if (!embedder_message_dispatcher_) {
    return;
  }

  const std::string* method = nullptr;
  base::Value* params = nullptr;

  if (message.is_dict()) {
    method = message.FindStringKey(kFrontendHostMethod);
    params = message.FindKey(kFrontendHostParams);
  }

  if (!method || (params && !params->is_list())) {
    LOG(ERROR) << "Invalid message was sent to embedder: " << message;
    return;
  }
  base::Value empty_params(base::Value::Type::LIST);
  if (!params) {
    params = &empty_params;
  }
  int id = message.FindIntKey(kFrontendHostId).value_or(0);
  std::vector<base::Value> params_list;
  if (params)
    params_list = std::move(*params).TakeList();
  embedder_message_dispatcher_->Dispatch(
      base::BindRepeating(&InspectableWebContents::SendMessageAck,
                          weak_factory_.GetWeakPtr(), id),
      *method, params_list);
}

void InspectableWebContents::DispatchProtocolMessage(
    content::DevToolsAgentHost* agent_host,
    base::span<const uint8_t> message) {
  if (!frontend_loaded_)
    return;

  base::StringPiece str_message(reinterpret_cast<const char*>(message.data()),
                                message.size());
  if (str_message.size() < kMaxMessageChunkSize) {
    std::string param;
    base::EscapeJSONString(str_message, true, &param);
    std::u16string javascript =
        base::UTF8ToUTF16("DevToolsAPI.dispatchMessage(" + param + ");");
    GetDevToolsWebContents()->GetMainFrame()->ExecuteJavaScript(
        javascript, base::NullCallback());
    return;
  }

  base::Value total_size(static_cast<int>(str_message.length()));
  for (size_t pos = 0; pos < str_message.length();
       pos += kMaxMessageChunkSize) {
    base::Value message_value(str_message.substr(pos, kMaxMessageChunkSize));
    CallClientFunction("DevToolsAPI.dispatchMessageChunk", &message_value,
                       pos ? nullptr : &total_size, nullptr);
  }
}

void InspectableWebContents::AgentHostClosed(
    content::DevToolsAgentHost* agent_host) {}

void InspectableWebContents::RenderFrameHostChanged(
    content::RenderFrameHost* old_host,
    content::RenderFrameHost* new_host) {
  if (new_host->GetParent())
    return;
  frontend_host_ = content::DevToolsFrontendHost::Create(
      new_host, base::BindRepeating(
                    &InspectableWebContents::HandleMessageFromDevToolsFrontend,
                    weak_factory_.GetWeakPtr()));
}

void InspectableWebContents::WebContentsDestroyed() {
  if (managed_devtools_web_contents_)
    managed_devtools_web_contents_->SetDelegate(nullptr);

  frontend_loaded_ = false;
  external_devtools_web_contents_ = nullptr;
  Observe(nullptr);
  Detach();
  embedder_message_dispatcher_.reset();

  if (view_ && view_->GetDelegate())
    view_->GetDelegate()->DevToolsClosed();
}

bool InspectableWebContents::HandleKeyboardEvent(
    content::WebContents* source,
    const content::NativeWebKeyboardEvent& event) {
  auto* delegate = web_contents_->GetDelegate();
  return !delegate || delegate->HandleKeyboardEvent(source, event);
}

void InspectableWebContents::CloseContents(content::WebContents* source) {
  // This is where the devtools closes itself (by clicking the x button).
  CloseDevTools();
}

void InspectableWebContents::RunFileChooser(
    content::RenderFrameHost* render_frame_host,
    scoped_refptr<content::FileSelectListener> listener,
    const blink::mojom::FileChooserParams& params) {
  auto* delegate = web_contents_->GetDelegate();
  if (delegate)
    delegate->RunFileChooser(render_frame_host, std::move(listener), params);
}

void InspectableWebContents::EnumerateDirectory(
    content::WebContents* source,
    scoped_refptr<content::FileSelectListener> listener,
    const base::FilePath& path) {
  auto* delegate = web_contents_->GetDelegate();
  if (delegate)
    delegate->EnumerateDirectory(source, std::move(listener), path);
}

void InspectableWebContents::OnWebContentsFocused(
    content::RenderWidgetHost* render_widget_host) {
#if defined(TOOLKIT_VIEWS)
  if (view_->GetDelegate())
    view_->GetDelegate()->DevToolsFocused();
#endif
}

void InspectableWebContents::ReadyToCommitNavigation(
    content::NavigationHandle* navigation_handle) {
  if (navigation_handle->IsInMainFrame()) {
    if (navigation_handle->GetRenderFrameHost() ==
            GetDevToolsWebContents()->GetMainFrame() &&
        frontend_host_) {
      return;
    }
    frontend_host_ = content::DevToolsFrontendHost::Create(
        web_contents()->GetMainFrame(),
        base::BindRepeating(
            &InspectableWebContents::HandleMessageFromDevToolsFrontend,
            base::Unretained(this)));
    return;
  }
}

void InspectableWebContents::DidFinishNavigation(
    content::NavigationHandle* navigation_handle) {
  if (navigation_handle->IsInMainFrame() ||
      !navigation_handle->GetURL().SchemeIs("chrome-extension") ||
      !navigation_handle->HasCommitted())
    return;
  content::RenderFrameHost* frame = navigation_handle->GetRenderFrameHost();
  auto origin = navigation_handle->GetURL().DeprecatedGetOriginAsURL().spec();
  auto it = extensions_api_.find(origin);
  if (it == extensions_api_.end())
    return;
  // Injected Script from devtools frontend doesn't expose chrome,
  // most likely bug in chromium.
  base::ReplaceFirstSubstringAfterOffset(&it->second, 0, "var chrome",
                                         "var chrome = window.chrome ");
  auto script = base::StringPrintf("%s(\"%s\")", it->second.c_str(),
                                   base::GenerateGUID().c_str());
  // Invoking content::DevToolsFrontendHost::SetupExtensionsAPI(frame, script);
  // should be enough, but it seems to be a noop currently.
  frame->ExecuteJavaScriptForTests(base::UTF8ToUTF16(script),
                                   base::NullCallback());
}

void InspectableWebContents::SendMessageAck(int request_id,
                                            const base::Value* arg) {
  base::Value id_value(request_id);
  CallClientFunction("DevToolsAPI.embedderMessageAck", &id_value, arg, nullptr);
}

const char* InspectableWebContents::GetDictionaryNameForSettingsName(
    const std::string& name) const {
  return synced_setting_names_.contains(name)
             ? kDevToolsSyncedPreferencesSyncEnabled
             : kDevToolsPreferences;
}

const char* InspectableWebContents::GetDictionaryNameForSyncedPrefs() const {
  const bool isDevToolsSyncEnabled =
      pref_service_->GetBoolean(kDevToolsSyncPreferences);
  return isDevToolsSyncEnabled ? kDevToolsSyncedPreferencesSyncEnabled
                               : kDevToolsSyncedPreferencesSyncDisabled;
}

}  // namespace electron<|MERGE_RESOLUTION|>--- conflicted
+++ resolved
@@ -930,9 +930,6 @@
 }
 
 void InspectableWebContents::RemovePreference(const std::string& name) {
-<<<<<<< HEAD
-  DictionaryPrefUpdate update(pref_service_, kDevToolsPreferences);
-=======
   if (name == kSyncDevToolsPreferencesFrontendName) {
     pref_service_->SetBoolean(kDevToolsSyncPreferences,
                               kSyncDevToolsPreferencesDefault);
@@ -940,7 +937,6 @@
   }
   DictionaryPrefUpdate update(pref_service_,
                               GetDictionaryNameForSettingsName(name));
->>>>>>> 34769dd9
   update.Get()->RemoveKey(name);
 }
 
