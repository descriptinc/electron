--- conflicted
+++ resolved
@@ -58,12 +58,6 @@
   views::Widget* frame_ = nullptr;
 
   friend class NativeWindowsViews;
-<<<<<<< HEAD
-
- private:
-  DISALLOW_COPY_AND_ASSIGN(FramelessView);
-=======
->>>>>>> 34769dd9
 };
 
 }  // namespace electron
