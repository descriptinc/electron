--- conflicted
+++ resolved
@@ -199,13 +199,10 @@
 #include "shell/browser/printing/print_view_manager_electron.h"
 #endif
 
-<<<<<<< HEAD
-=======
 #if BUILDFLAG(ENABLE_PDF_VIEWER)
 #include "components/pdf/browser/pdf_web_contents_helper.h"  // nogncheck
 #endif
 
->>>>>>> 34769dd9
 using content::BrowserThread;
 
 namespace electron {
@@ -1481,27 +1478,11 @@
         render_frame_host);
     return true;
   }
-<<<<<<< HEAD
-#if BUILDFLAG(ENABLE_PRINTING)
-  if (interface_name == printing::mojom::PrintManagerHost::Name_) {
-    mojo::PendingAssociatedReceiver<printing::mojom::PrintManagerHost> receiver(
-        std::move(*handle));
-    PrintViewManagerElectron::BindPrintManagerHost(std::move(receiver),
-                                                   render_frame_host);
-    return true;
-  }
-#endif
-#if BUILDFLAG(ENABLE_EXTENSIONS)
-  if (interface_name == extensions::mojom::LocalFrameHost::Name_) {
-    extensions::ExtensionWebContentsObserver::BindLocalFrameHost(
-        mojo::PendingAssociatedReceiver<extensions::mojom::LocalFrameHost>(
-=======
 #endif
 #if BUILDFLAG(ENABLE_PDF_VIEWER)
   if (interface_name == pdf::mojom::PdfService::Name_) {
     pdf::PDFWebContentsHelper::BindPdfService(
         mojo::PendingAssociatedReceiver<pdf::mojom::PdfService>(
->>>>>>> 34769dd9
             std::move(*handle)),
         render_frame_host);
     return true;
