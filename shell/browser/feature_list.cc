--- conflicted
+++ resolved
@@ -31,15 +31,12 @@
   // when node integration is enabled.
   disable_features +=
       std::string(",") + features::kSpareRendererForSitePerProcess.name;
-<<<<<<< HEAD
-=======
 
   // PlzServiceWorker breaks fetching service worker scripts for custom
   // protocols or chrome-extension protocols due to a change in the URL loader
   // used to fetch the script.
   // TODO(MarshallOfSound): Re-enable and fix?
   disable_features += std::string(",") + features::kPlzServiceWorker.name;
->>>>>>> 34769dd9
 
 #if !BUILDFLAG(ENABLE_PICTURE_IN_PICTURE)
   disable_features += std::string(",") + media::kPictureInPicture.name;
