// Copyright (c) 2014 GitHub, Inc.
// Use of this source code is governed by the MIT license that can be
// found in the LICENSE file.

#ifndef ELECTRON_SHELL_BROWSER_API_ELECTRON_API_WEB_CONTENTS_H_
#define ELECTRON_SHELL_BROWSER_API_ELECTRON_API_WEB_CONTENTS_H_

#include <map>
#include <memory>
#include <string>
#include <utility>
#include <vector>

#include "base/memory/weak_ptr.h"
#include "base/observer_list.h"
#include "base/observer_list_types.h"
#include "chrome/browser/devtools/devtools_eye_dropper.h"
#include "chrome/browser/devtools/devtools_file_system_indexer.h"
#include "chrome/browser/ui/exclusive_access/exclusive_access_context.h"  // nogncheck
#include "content/common/cursors/webcursor.h"
#include "content/common/frame.mojom.h"
#include "content/public/browser/devtools_agent_host.h"
#include "content/public/browser/keyboard_event_processing_result.h"
#include "content/public/browser/permission_type.h"
#include "content/public/browser/render_widget_host.h"
#include "content/public/browser/web_contents.h"
#include "content/public/browser/web_contents_delegate.h"
#include "content/public/browser/web_contents_observer.h"
#include "electron/buildflags/buildflags.h"
#include "electron/shell/common/api/api.mojom.h"
#include "gin/handle.h"
#include "gin/wrappable.h"
#include "mojo/public/cpp/bindings/receiver_set.h"
#include "printing/buildflags/buildflags.h"
#include "shell/browser/api/frame_subscriber.h"
#include "shell/browser/api/save_page_handler.h"
#include "shell/browser/event_emitter_mixin.h"
#include "shell/browser/extended_web_contents_observer.h"
#include "shell/browser/ui/inspectable_web_contents.h"
#include "shell/browser/ui/inspectable_web_contents_delegate.h"
#include "shell/browser/ui/inspectable_web_contents_view_delegate.h"
#include "shell/common/gin_helper/cleaned_up_at_exit.h"
#include "shell/common/gin_helper/constructible.h"
#include "shell/common/gin_helper/error_thrower.h"
#include "shell/common/gin_helper/pinnable.h"
#include "ui/base/models/image_model.h"
#include "ui/gfx/image/image.h"

#if BUILDFLAG(ENABLE_PRINTING)
#include "shell/browser/printing/print_preview_message_handler.h"
#include "shell/browser/printing/print_view_manager_electron.h"
#endif

#if BUILDFLAG(ENABLE_ELECTRON_EXTENSIONS)
#include "extensions/common/mojom/view_type.mojom.h"

namespace extensions {
class ScriptExecutor;
}
#endif

namespace blink {
struct DeviceEmulationParams;
}

namespace gin_helper {
class Dictionary;
}

namespace network {
class ResourceRequestBody;
}

namespace gin {
class Arguments;
}

class ExclusiveAccessManager;

namespace electron {

class ElectronBrowserContext;
class ElectronJavaScriptDialogManager;
class InspectableWebContents;
class WebContentsZoomController;
class WebViewGuestDelegate;
class FrameSubscriber;
class WebDialogHelper;
class NativeWindow;

#if BUILDFLAG(ENABLE_OSR)
class OffScreenRenderWidgetHostView;
class OffScreenWebContentsView;
#endif

namespace api {

using DevicePermissionMap = std::map<
    int,
    std::map<content::PermissionType,
             std::map<url::Origin, std::vector<std::unique_ptr<base::Value>>>>>;

// Wrapper around the content::WebContents.
class WebContents : public ExclusiveAccessContext,
                    public gin::Wrappable<WebContents>,
                    public gin_helper::EventEmitterMixin<WebContents>,
                    public gin_helper::Constructible<WebContents>,
                    public gin_helper::Pinnable<WebContents>,
                    public gin_helper::CleanedUpAtExit,
                    public content::WebContentsObserver,
                    public content::WebContentsDelegate,
                    public InspectableWebContentsDelegate,
                    public InspectableWebContentsViewDelegate {
 public:
  enum class Type {
    kBackgroundPage,  // An extension background page.
    kBrowserWindow,   // Used by BrowserWindow.
    kBrowserView,     // Used by BrowserView.
    kRemote,          // Thin wrap around an existing WebContents.
    kWebView,         // Used by <webview>.
    kOffScreen,       // Used for offscreen rendering
  };

  // Create a new WebContents and return the V8 wrapper of it.
  static gin::Handle<WebContents> New(v8::Isolate* isolate,
                                      const gin_helper::Dictionary& options);

  // Create a new V8 wrapper for an existing |web_content|.
  //
  // The lifetime of |web_contents| will be managed by this class.
  static gin::Handle<WebContents> CreateAndTake(
      v8::Isolate* isolate,
      std::unique_ptr<content::WebContents> web_contents,
      Type type);

  // Get the api::WebContents associated with |web_contents|. Returns nullptr
  // if there is no associated wrapper.
  static WebContents* From(content::WebContents* web_contents);
  static WebContents* FromID(int32_t id);

  // Get the V8 wrapper of the |web_contents|, or create one if not existed.
  //
  // The lifetime of |web_contents| is NOT managed by this class, and the type
  // of this wrapper is always REMOTE.
  static gin::Handle<WebContents> FromOrCreate(
      v8::Isolate* isolate,
      content::WebContents* web_contents);

  static gin::Handle<WebContents> CreateFromWebPreferences(
      v8::Isolate* isolate,
      const gin_helper::Dictionary& web_preferences);

  // gin::Wrappable
  static gin::WrapperInfo kWrapperInfo;
  static v8::Local<v8::ObjectTemplate> FillObjectTemplate(
      v8::Isolate*,
      v8::Local<v8::ObjectTemplate>);
  const char* GetTypeName() override;

  void Destroy();
  base::WeakPtr<WebContents> GetWeakPtr() { return weak_factory_.GetWeakPtr(); }

  bool GetBackgroundThrottling() const;
  void SetBackgroundThrottling(bool allowed);
  int GetProcessID() const;
  base::ProcessId GetOSProcessID() const;
  Type GetType() const;
  bool Equal(const WebContents* web_contents) const;
  void LoadURL(const GURL& url, const gin_helper::Dictionary& options);
  void Reload();
  void ReloadIgnoringCache();
  void DownloadURL(const GURL& url);
  GURL GetURL() const;
  std::u16string GetTitle() const;
  bool IsLoading() const;
  bool IsLoadingMainFrame() const;
  bool IsWaitingForResponse() const;
  void Stop();
  bool CanGoBack() const;
  void GoBack();
  bool CanGoForward() const;
  void GoForward();
  bool CanGoToOffset(int offset) const;
  void GoToOffset(int offset);
  bool CanGoToIndex(int index) const;
  void GoToIndex(int index);
  int GetActiveIndex() const;
  void ClearHistory();
  int GetHistoryLength() const;
  const std::string GetWebRTCIPHandlingPolicy() const;
  void SetWebRTCIPHandlingPolicy(const std::string& webrtc_ip_handling_policy);
  std::string GetMediaSourceID(content::WebContents* request_web_contents);
  bool IsCrashed() const;
  void ForcefullyCrashRenderer();
  void SetUserAgent(const std::string& user_agent);
  std::string GetUserAgent();
  void InsertCSS(const std::string& css);
  v8::Local<v8::Promise> SavePage(const base::FilePath& full_file_path,
                                  const content::SavePageType& save_type);
  void OpenDevTools(gin::Arguments* args);
  void CloseDevTools();
  bool IsDevToolsOpened();
  bool IsDevToolsFocused();
  void ToggleDevTools();
  void EnableDeviceEmulation(const blink::DeviceEmulationParams& params);
  void DisableDeviceEmulation();
  void InspectElement(int x, int y);
  void InspectSharedWorker();
  void InspectSharedWorkerById(const std::string& workerId);
  std::vector<scoped_refptr<content::DevToolsAgentHost>> GetAllSharedWorkers();
  void InspectServiceWorker();
  void SetIgnoreMenuShortcuts(bool ignore);
  void SetAudioMuted(bool muted);
  bool IsAudioMuted();
  bool IsCurrentlyAudible();
  void SetEmbedder(const WebContents* embedder);
  void SetDevToolsWebContents(const WebContents* devtools);
  v8::Local<v8::Value> GetNativeView(v8::Isolate* isolate) const;
  void IncrementCapturerCount(gin::Arguments* args);
  void DecrementCapturerCount(gin::Arguments* args);
  bool IsBeingCaptured();
  void HandleNewRenderFrame(content::RenderFrameHost* render_frame_host);

#if BUILDFLAG(ENABLE_PRINTING)
  void OnGetDefaultPrinter(base::Value print_settings,
                           printing::CompletionCallback print_callback,
                           std::u16string device_name,
                           bool silent,
                           // <error, default_printer_name>
                           std::pair<std::string, std::u16string> info);
  void Print(gin::Arguments* args);
  // Print current page as PDF.
  v8::Local<v8::Promise> PrintToPDF(base::DictionaryValue settings);
#endif

  void SetNextChildWebPreferences(const gin_helper::Dictionary);

  // DevTools workspace api.
  void AddWorkSpace(gin::Arguments* args, const base::FilePath& path);
  void RemoveWorkSpace(gin::Arguments* args, const base::FilePath& path);

  // Editing commands.
  void Undo();
  void Redo();
  void Cut();
  void Copy();
  void Paste();
  void PasteAndMatchStyle();
  void Delete();
  void SelectAll();
  void Unselect();
  void Replace(const std::u16string& word);
  void ReplaceMisspelling(const std::u16string& word);
  uint32_t FindInPage(gin::Arguments* args);
  void StopFindInPage(content::StopFindAction action);
  void ShowDefinitionForSelection();
  void CopyImageAt(int x, int y);

  // Focus.
  void Focus();
  bool IsFocused() const;

  // Send WebInputEvent to the page.
  void SendInputEvent(v8::Isolate* isolate, v8::Local<v8::Value> input_event);

  // Subscribe to the frame updates.
  void BeginFrameSubscription(gin::Arguments* args);
  void EndFrameSubscription();

  // Dragging native items.
  void StartDrag(const gin_helper::Dictionary& item, gin::Arguments* args);

  // Captures the page with |rect|, |callback| would be called when capturing is
  // done.
  v8::Local<v8::Promise> CapturePage(gin::Arguments* args);

  // Methods for creating <webview>.
  bool IsGuest() const;
  void AttachToIframe(content::WebContents* embedder_web_contents,
                      int embedder_frame_id);
  void DetachFromOuterFrame();

  // Methods for offscreen rendering
  bool IsOffScreen() const;
#if BUILDFLAG(ENABLE_OSR)
  void OnPaint(const gfx::Rect& dirty_rect, const SkBitmap& bitmap);
  void StartPainting();
  void StopPainting();
  bool IsPainting() const;
  void SetFrameRate(int frame_rate);
  int GetFrameRate() const;
#endif
  void Invalidate();
  gfx::Size GetSizeForNewRenderView(content::WebContents*) override;

  // Methods for zoom handling.
  void SetZoomLevel(double level);
  double GetZoomLevel() const;
  void SetZoomFactor(gin_helper::ErrorThrower thrower, double factor);
  double GetZoomFactor() const;

  // Callback triggered on permission response.
  void OnEnterFullscreenModeForTab(
      content::RenderFrameHost* requesting_frame,
      const blink::mojom::FullscreenOptions& options,
      bool allowed);

  // Create window with the given disposition.
  void OnCreateWindow(const GURL& target_url,
                      const content::Referrer& referrer,
                      const std::string& frame_name,
                      WindowOpenDisposition disposition,
                      const std::string& features,
                      const scoped_refptr<network::ResourceRequestBody>& body);

  // Returns the preload script path of current WebContents.
  std::vector<base::FilePath> GetPreloadPaths() const;

  // Returns the web preferences of current WebContents.
  v8::Local<v8::Value> GetWebPreferences(v8::Isolate* isolate) const;
  v8::Local<v8::Value> GetLastWebPreferences(v8::Isolate* isolate) const;

  // Returns the owner window.
  v8::Local<v8::Value> GetOwnerBrowserWindow(v8::Isolate* isolate) const;

  // Notifies the web page that there is user interaction.
  void NotifyUserActivation();

  v8::Local<v8::Promise> TakeHeapSnapshot(v8::Isolate* isolate,
                                          const base::FilePath& file_path);
  v8::Local<v8::Promise> GetProcessMemoryInfo(v8::Isolate* isolate);

  // Properties.
  int32_t ID() const { return id_; }
  v8::Local<v8::Value> Session(v8::Isolate* isolate);
  content::WebContents* HostWebContents() const;
  v8::Local<v8::Value> DevToolsWebContents(v8::Isolate* isolate);
  v8::Local<v8::Value> Debugger(v8::Isolate* isolate);
  content::RenderFrameHost* MainFrame();

  WebContentsZoomController* GetZoomController() { return zoom_controller_; }

  void AddObserver(ExtendedWebContentsObserver* obs) {
    observers_.AddObserver(obs);
  }
  void RemoveObserver(ExtendedWebContentsObserver* obs) {
    // Trying to remove from an empty collection leads to an access violation
    if (!observers_.empty())
      observers_.RemoveObserver(obs);
  }

  bool EmitNavigationEvent(const std::string& event,
                           content::NavigationHandle* navigation_handle);

  // this.emit(name, new Event(sender, message), args...);
  template <typename... Args>
  bool EmitWithSender(base::StringPiece name,
                      content::RenderFrameHost* sender,
                      electron::mojom::ElectronBrowser::InvokeCallback callback,
                      Args&&... args) {
    DCHECK_CURRENTLY_ON(content::BrowserThread::UI);
    v8::Isolate* isolate = JavascriptEnvironment::GetIsolate();
    v8::HandleScope handle_scope(isolate);
    v8::Local<v8::Object> wrapper;
    if (!GetWrapper(isolate).ToLocal(&wrapper))
      return false;
    v8::Local<v8::Object> event = gin_helper::internal::CreateNativeEvent(
        isolate, wrapper, sender, std::move(callback));
    return EmitCustomEvent(name, event, std::forward<Args>(args)...);
  }

  WebContents* embedder() { return embedder_; }

#if BUILDFLAG(ENABLE_ELECTRON_EXTENSIONS)
  extensions::ScriptExecutor* script_executor() {
    return script_executor_.get();
  }
#endif

  // Set the window as owner window.
  void SetOwnerWindow(NativeWindow* owner_window);
  void SetOwnerWindow(content::WebContents* web_contents,
                      NativeWindow* owner_window);

  // Returns the WebContents managed by this delegate.
  content::WebContents* GetWebContents() const;

  // Returns the WebContents of devtools.
  content::WebContents* GetDevToolsWebContents() const;

  InspectableWebContents* inspectable_web_contents() const {
    return inspectable_web_contents_.get();
  }

  NativeWindow* owner_window() const { return owner_window_.get(); }

  bool is_html_fullscreen() const { return html_fullscreen_; }

  void set_fullscreen_frame(content::RenderFrameHost* rfh) {
    fullscreen_frame_ = rfh;
  }

  // mojom::ElectronBrowser
  void Message(bool internal,
               const std::string& channel,
               blink::CloneableMessage arguments,
               content::RenderFrameHost* render_frame_host);
  void Invoke(bool internal,
              const std::string& channel,
              blink::CloneableMessage arguments,
              electron::mojom::ElectronBrowser::InvokeCallback callback,
              content::RenderFrameHost* render_frame_host);
  void OnFirstNonEmptyLayout(content::RenderFrameHost* render_frame_host);
  void ReceivePostMessage(const std::string& channel,
                          blink::TransferableMessage message,
                          content::RenderFrameHost* render_frame_host);
  void MessageSync(
      bool internal,
      const std::string& channel,
      blink::CloneableMessage arguments,
      electron::mojom::ElectronBrowser::MessageSyncCallback callback,
      content::RenderFrameHost* render_frame_host);
  void MessageTo(int32_t web_contents_id,
                 const std::string& channel,
                 blink::CloneableMessage arguments);
  void MessageHost(const std::string& channel,
                   blink::CloneableMessage arguments,
                   content::RenderFrameHost* render_frame_host);
  void UpdateDraggableRegions(std::vector<mojom::DraggableRegionPtr> regions);
  void SetTemporaryZoomLevel(double level);
  void DoGetZoomLevel(
      electron::mojom::ElectronBrowser::DoGetZoomLevelCallback callback);
  void SetImageAnimationPolicy(const std::string& new_policy);

  // Grants |origin| access to |device|.
  // To be used in place of ObjectPermissionContextBase::GrantObjectPermission.
  void GrantDevicePermission(const url::Origin& origin,
                             const base::Value* device,
                             content::PermissionType permissionType,
                             content::RenderFrameHost* render_frame_host);

  // Returns the list of devices that |origin| has been granted permission to
  // access. To be used in place of
  // ObjectPermissionContextBase::GetGrantedObjects.
  std::vector<base::Value> GetGrantedDevices(
      const url::Origin& origin,
      content::PermissionType permissionType,
      content::RenderFrameHost* render_frame_host);

<<<<<<< HEAD
=======
  // disable copy
  WebContents(const WebContents&) = delete;
  WebContents& operator=(const WebContents&) = delete;

>>>>>>> 34769dd9
 private:
  // Does not manage lifetime of |web_contents|.
  WebContents(v8::Isolate* isolate, content::WebContents* web_contents);
  // Takes over ownership of |web_contents|.
  WebContents(v8::Isolate* isolate,
              std::unique_ptr<content::WebContents> web_contents,
              Type type);
  // Creates a new content::WebContents.
  WebContents(v8::Isolate* isolate, const gin_helper::Dictionary& options);
  ~WebContents() override;

  // Delete this if garbage collection has not started.
  void DeleteThisIfAlive();

  // Creates a InspectableWebContents object and takes ownership of
  // |web_contents|.
  void InitWithWebContents(std::unique_ptr<content::WebContents> web_contents,
                           ElectronBrowserContext* browser_context,
                           bool is_guest);

  void InitWithSessionAndOptions(
      v8::Isolate* isolate,
      std::unique_ptr<content::WebContents> web_contents,
      gin::Handle<class Session> session,
      const gin_helper::Dictionary& options);

#if BUILDFLAG(ENABLE_ELECTRON_EXTENSIONS)
  void InitWithExtensionView(v8::Isolate* isolate,
                             content::WebContents* web_contents,
                             extensions::mojom::ViewType view_type);
#endif

  // content::WebContentsDelegate:
  bool DidAddMessageToConsole(content::WebContents* source,
                              blink::mojom::ConsoleMessageLevel level,
                              const std::u16string& message,
                              int32_t line_no,
                              const std::u16string& source_id) override;
  bool IsWebContentsCreationOverridden(
      content::SiteInstance* source_site_instance,
      content::mojom::WindowContainerType window_container_type,
      const GURL& opener_url,
      const content::mojom::CreateNewWindowParams& params) override;
  content::WebContents* CreateCustomWebContents(
      content::RenderFrameHost* opener,
      content::SiteInstance* source_site_instance,
      bool is_new_browsing_instance,
      const GURL& opener_url,
      const std::string& frame_name,
      const GURL& target_url,
      const content::StoragePartitionId& partition_id,
      content::SessionStorageNamespace* session_storage_namespace) override;
  void WebContentsCreatedWithFullParams(
      content::WebContents* source_contents,
      int opener_render_process_id,
      int opener_render_frame_id,
      const content::mojom::CreateNewWindowParams& params,
      content::WebContents* new_contents) override;
  void AddNewContents(content::WebContents* source,
                      std::unique_ptr<content::WebContents> new_contents,
                      const GURL& target_url,
                      WindowOpenDisposition disposition,
                      const gfx::Rect& initial_rect,
                      bool user_gesture,
                      bool* was_blocked) override;
  content::WebContents* OpenURLFromTab(
      content::WebContents* source,
      const content::OpenURLParams& params) override;
  void BeforeUnloadFired(content::WebContents* tab,
                         bool proceed,
                         bool* proceed_to_fire_unload) override;
  void SetContentsBounds(content::WebContents* source,
                         const gfx::Rect& pos) override;
  void CloseContents(content::WebContents* source) override;
  void ActivateContents(content::WebContents* contents) override;
  void UpdateTargetURL(content::WebContents* source, const GURL& url) override;
  bool HandleKeyboardEvent(
      content::WebContents* source,
      const content::NativeWebKeyboardEvent& event) override;
  bool PlatformHandleKeyboardEvent(
      content::WebContents* source,
      const content::NativeWebKeyboardEvent& event);
  content::KeyboardEventProcessingResult PreHandleKeyboardEvent(
      content::WebContents* source,
      const content::NativeWebKeyboardEvent& event) override;
  void ContentsZoomChange(bool zoom_in) override;
  void EnterFullscreenModeForTab(
      content::RenderFrameHost* requesting_frame,
      const blink::mojom::FullscreenOptions& options) override;
  void ExitFullscreenModeForTab(content::WebContents* source) override;
  void RendererUnresponsive(
      content::WebContents* source,
      content::RenderWidgetHost* render_widget_host,
      base::RepeatingClosure hang_monitor_restarter) override;
  void RendererResponsive(
      content::WebContents* source,
      content::RenderWidgetHost* render_widget_host) override;
  bool HandleContextMenu(content::RenderFrameHost& render_frame_host,
                         const content::ContextMenuParams& params) override;
  bool OnGoToEntryOffset(int offset) override;
  void FindReply(content::WebContents* web_contents,
                 int request_id,
                 int number_of_matches,
                 const gfx::Rect& selection_rect,
                 int active_match_ordinal,
                 bool final_update) override;
  void RequestKeyboardLock(content::WebContents* web_contents,
                           bool esc_key_locked) override;
  void CancelKeyboardLockRequest(content::WebContents* web_contents) override;
  bool CheckMediaAccessPermission(content::RenderFrameHost* render_frame_host,
                                  const GURL& security_origin,
                                  blink::mojom::MediaStreamType type) override;
  void RequestMediaAccessPermission(
      content::WebContents* web_contents,
      const content::MediaStreamRequest& request,
      content::MediaResponseCallback callback) override;
  void RequestToLockMouse(content::WebContents* web_contents,
                          bool user_gesture,
                          bool last_unlocked_by_target) override;
  content::JavaScriptDialogManager* GetJavaScriptDialogManager(
      content::WebContents* source) override;
  void OnAudioStateChanged(bool audible) override;
  void UpdatePreferredSize(content::WebContents* web_contents,
                           const gfx::Size& pref_size) override;

  // content::WebContentsObserver:
  void BeforeUnloadFired(bool proceed,
                         const base::TimeTicks& proceed_time) override;
  void OnBackgroundColorChanged() override;
  void RenderFrameCreated(content::RenderFrameHost* render_frame_host) override;
  void RenderFrameDeleted(content::RenderFrameHost* render_frame_host) override;
  void RenderFrameHostChanged(content::RenderFrameHost* old_host,
                              content::RenderFrameHost* new_host) override;
  void FrameDeleted(int frame_tree_node_id) override;
  void RenderViewDeleted(content::RenderViewHost*) override;
<<<<<<< HEAD
  void RenderProcessGone(base::TerminationStatus status) override;
=======
  void PrimaryMainFrameRenderProcessGone(
      base::TerminationStatus status) override;
>>>>>>> 34769dd9
  void DOMContentLoaded(content::RenderFrameHost* render_frame_host) override;
  void DidFinishLoad(content::RenderFrameHost* render_frame_host,
                     const GURL& validated_url) override;
  void DidFailLoad(content::RenderFrameHost* render_frame_host,
                   const GURL& validated_url,
                   int error_code) override;
  void DidStartLoading() override;
  void DidStopLoading() override;
  void DidStartNavigation(
      content::NavigationHandle* navigation_handle) override;
  void DidRedirectNavigation(
      content::NavigationHandle* navigation_handle) override;
  void ReadyToCommitNavigation(
      content::NavigationHandle* navigation_handle) override;
  void DidFinishNavigation(
      content::NavigationHandle* navigation_handle) override;
  void WebContentsDestroyed() override;
  void NavigationEntryCommitted(
      const content::LoadCommittedDetails& load_details) override;
  void TitleWasSet(content::NavigationEntry* entry) override;
  void DidUpdateFaviconURL(
      content::RenderFrameHost* render_frame_host,
      const std::vector<blink::mojom::FaviconURLPtr>& urls) override;
  void PluginCrashed(const base::FilePath& plugin_path,
                     base::ProcessId plugin_pid) override;
  void MediaStartedPlaying(const MediaPlayerInfo& video_type,
                           const content::MediaPlayerId& id) override;
  void MediaStoppedPlaying(
      const MediaPlayerInfo& video_type,
      const content::MediaPlayerId& id,
      content::WebContentsObserver::MediaStoppedReason reason) override;
  void DidChangeThemeColor() override;
  void OnCursorChanged(const content::WebCursor& cursor) override;
  void DidAcquireFullscreen(content::RenderFrameHost* rfh) override;

  // InspectableWebContentsDelegate:
  void DevToolsReloadPage() override;

  // InspectableWebContentsViewDelegate:
  void DevToolsFocused() override;
  void DevToolsOpened() override;
  void DevToolsClosed() override;
  void DevToolsResized() override;

  ElectronBrowserContext* GetBrowserContext() const;

  void OnElectronBrowserConnectionError();

#if BUILDFLAG(ENABLE_OSR)
  OffScreenWebContentsView* GetOffScreenWebContentsView() const;
  OffScreenRenderWidgetHostView* GetOffScreenRenderWidgetHostView() const;
#endif

  // Called when received a synchronous message from renderer to
  // get the zoom level.
  void OnGetZoomLevel(content::RenderFrameHost* frame_host,
                      IPC::Message* reply_msg);

  void InitZoomController(content::WebContents* web_contents,
                          const gin_helper::Dictionary& options);

  // content::WebContentsDelegate:
  bool CanOverscrollContent() override;
  std::unique_ptr<content::EyeDropper> OpenEyeDropper(
      content::RenderFrameHost* frame,
      content::EyeDropperListener* listener) override;
  void RunFileChooser(content::RenderFrameHost* render_frame_host,
                      scoped_refptr<content::FileSelectListener> listener,
                      const blink::mojom::FileChooserParams& params) override;
  void EnumerateDirectory(content::WebContents* web_contents,
                          scoped_refptr<content::FileSelectListener> listener,
                          const base::FilePath& path) override;

  // ExclusiveAccessContext:
  Profile* GetProfile() override;
  bool IsFullscreen() const override;
  void EnterFullscreen(const GURL& url,
                       ExclusiveAccessBubbleType bubble_type,
                       const int64_t display_id) override;
  void ExitFullscreen() override;
  void UpdateExclusiveAccessExitBubbleContent(
      const GURL& url,
      ExclusiveAccessBubbleType bubble_type,
      ExclusiveAccessBubbleHideCallback bubble_first_hide_callback,
      bool force_update) override;
  void OnExclusiveAccessUserInput() override;
  content::WebContents* GetActiveWebContents() override;
  bool CanUserExitFullscreen() const override;
  bool IsExclusiveAccessBubbleDisplayed() const override;

  bool IsFullscreenForTabOrPending(const content::WebContents* source) override;
  bool TakeFocus(content::WebContents* source, bool reverse) override;
  content::PictureInPictureResult EnterPictureInPicture(
      content::WebContents* web_contents,
      const viz::SurfaceId&,
      const gfx::Size& natural_size) override;
  void ExitPictureInPicture() override;

  // InspectableWebContentsDelegate:
  void DevToolsSaveToFile(const std::string& url,
                          const std::string& content,
                          bool save_as) override;
  void DevToolsAppendToFile(const std::string& url,
                            const std::string& content) override;
  void DevToolsRequestFileSystems() override;
  void DevToolsAddFileSystem(const std::string& type,
                             const base::FilePath& file_system_path) override;
  void DevToolsRemoveFileSystem(
      const base::FilePath& file_system_path) override;
  void DevToolsIndexPath(int request_id,
                         const std::string& file_system_path,
                         const std::string& excluded_folders_message) override;
  void DevToolsStopIndexing(int request_id) override;
  void DevToolsSearchInPath(int request_id,
                            const std::string& file_system_path,
                            const std::string& query) override;
  void DevToolsSetEyeDropperActive(bool active) override;

  // InspectableWebContentsViewDelegate:
#if defined(TOOLKIT_VIEWS) && !defined(OS_MAC)
  ui::ImageModel GetDevToolsWindowIcon() override;
#endif
#if defined(OS_LINUX)
  void GetDevToolsWindowWMClass(std::string* name,
                                std::string* class_name) override;
#endif

  void ColorPickedInEyeDropper(int r, int g, int b, int a);

  // DevTools index event callbacks.
  void OnDevToolsIndexingWorkCalculated(int request_id,
                                        const std::string& file_system_path,
                                        int total_work);
  void OnDevToolsIndexingWorked(int request_id,
                                const std::string& file_system_path,
                                int worked);
  void OnDevToolsIndexingDone(int request_id,
                              const std::string& file_system_path);
  void OnDevToolsSearchCompleted(int request_id,
                                 const std::string& file_system_path,
                                 const std::vector<std::string>& file_paths);

  // Set fullscreen mode triggered by html api.
  void SetHtmlApiFullscreen(bool enter_fullscreen);
  // Update the html fullscreen flag in both browser and renderer.
  void UpdateHtmlApiFullscreen(bool fullscreen);

  v8::Global<v8::Value> session_;
  v8::Global<v8::Value> devtools_web_contents_;
  v8::Global<v8::Value> debugger_;

  std::unique_ptr<ElectronJavaScriptDialogManager> dialog_manager_;
  std::unique_ptr<WebViewGuestDelegate> guest_delegate_;
  std::unique_ptr<FrameSubscriber> frame_subscriber_;

#if BUILDFLAG(ENABLE_ELECTRON_EXTENSIONS)
  std::unique_ptr<extensions::ScriptExecutor> script_executor_;
#endif

  // The host webcontents that may contain this webcontents.
  WebContents* embedder_ = nullptr;

  // Whether the guest view has been attached.
  bool attached_ = false;

  // The zoom controller for this webContents.
  WebContentsZoomController* zoom_controller_ = nullptr;

  // The type of current WebContents.
  Type type_ = Type::kBrowserWindow;

  int32_t id_;

  // Request id used for findInPage request.
  uint32_t find_in_page_request_id_ = 0;

  // Whether background throttling is disabled.
  bool background_throttling_ = true;

  // Whether to enable devtools.
  bool enable_devtools_ = true;

  // Observers of this WebContents.
  base::ObserverList<ExtendedWebContentsObserver> observers_;

  v8::Global<v8::Value> pending_child_web_preferences_;

  // The window that this WebContents belongs to.
  base::WeakPtr<NativeWindow> owner_window_;

  bool offscreen_ = false;

  // Whether window is fullscreened by HTML5 api.
  bool html_fullscreen_ = false;

  // Whether window is fullscreened by window api.
  bool native_fullscreen_ = false;

  scoped_refptr<DevToolsFileSystemIndexer> devtools_file_system_indexer_;

  std::unique_ptr<ExclusiveAccessManager> exclusive_access_manager_;

  std::unique_ptr<DevToolsEyeDropper> eye_dropper_;

  ElectronBrowserContext* browser_context_;

  // The stored InspectableWebContents object.
  // Notice that inspectable_web_contents_ must be placed after
  // dialog_manager_, so we can make sure inspectable_web_contents_ is
  // destroyed before dialog_manager_, otherwise a crash would happen.
  std::unique_ptr<InspectableWebContents> inspectable_web_contents_;

  // Maps url to file path, used by the file requests sent from devtools.
  typedef std::map<std::string, base::FilePath> PathsMap;
  PathsMap saved_files_;

  // Map id to index job, used for file system indexing requests from devtools.
  typedef std::
      map<int, scoped_refptr<DevToolsFileSystemIndexer::FileSystemIndexingJob>>
          DevToolsIndexingJobsMap;
  DevToolsIndexingJobsMap devtools_indexing_jobs_;

  scoped_refptr<base::SequencedTaskRunner> file_task_runner_;

#if BUILDFLAG(ENABLE_PRINTING)
  scoped_refptr<base::TaskRunner> print_task_runner_;
#endif

  // Stores the frame thats currently in fullscreen, nullptr if there is none.
  content::RenderFrameHost* fullscreen_frame_ = nullptr;

  // In-memory cache that holds objects that have been granted permissions.
  DevicePermissionMap granted_devices_;

  // In-memory cache that holds objects that have been granted permissions.
  DevicePermissionMap granted_devices_;

  base::WeakPtrFactory<WebContents> weak_factory_{this};
};

}  // namespace api

}  // namespace electron

#endif  // ELECTRON_SHELL_BROWSER_API_ELECTRON_API_WEB_CONTENTS_H_<|MERGE_RESOLUTION|>--- conflicted
+++ resolved
@@ -447,13 +447,10 @@
       content::PermissionType permissionType,
       content::RenderFrameHost* render_frame_host);
 
-<<<<<<< HEAD
-=======
   // disable copy
   WebContents(const WebContents&) = delete;
   WebContents& operator=(const WebContents&) = delete;
 
->>>>>>> 34769dd9
  private:
   // Does not manage lifetime of |web_contents|.
   WebContents(v8::Isolate* isolate, content::WebContents* web_contents);
@@ -589,12 +586,8 @@
                               content::RenderFrameHost* new_host) override;
   void FrameDeleted(int frame_tree_node_id) override;
   void RenderViewDeleted(content::RenderViewHost*) override;
-<<<<<<< HEAD
-  void RenderProcessGone(base::TerminationStatus status) override;
-=======
   void PrimaryMainFrameRenderProcessGone(
       base::TerminationStatus status) override;
->>>>>>> 34769dd9
   void DOMContentLoaded(content::RenderFrameHost* render_frame_host) override;
   void DidFinishLoad(content::RenderFrameHost* render_frame_host,
                      const GURL& validated_url) override;
@@ -829,9 +822,6 @@
   // In-memory cache that holds objects that have been granted permissions.
   DevicePermissionMap granted_devices_;
 
-  // In-memory cache that holds objects that have been granted permissions.
-  DevicePermissionMap granted_devices_;
-
   base::WeakPtrFactory<WebContents> weak_factory_{this};
 };
 
