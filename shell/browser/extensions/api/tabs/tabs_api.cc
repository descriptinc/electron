// Copyright (c) 2019 Slack Technologies, Inc.
// Use of this source code is governed by the MIT license that can be
// found in the LICENSE file.

#include "shell/browser/extensions/api/tabs/tabs_api.h"

#include <memory>
#include <utility>

#include "chrome/common/url_constants.h"
#include "components/url_formatter/url_fixer.h"
#include "content/public/browser/navigation_entry.h"
#include "extensions/browser/extension_api_frame_id_map.h"
#include "extensions/common/error_utils.h"
#include "extensions/common/manifest_constants.h"
#include "extensions/common/mojom/host_id.mojom.h"
#include "extensions/common/permissions/permissions_data.h"
#include "shell/browser/api/electron_api_web_contents.h"
#include "shell/browser/web_contents_zoom_controller.h"
#include "shell/common/extensions/api/tabs.h"
#include "third_party/blink/public/common/page/page_zoom.h"
#include "url/gurl.h"

using electron::WebContentsZoomController;

namespace extensions {

namespace tabs = api::tabs;

const char kFrameNotFoundError[] = "No frame with id * in tab *.";
const char kPerOriginOnlyInAutomaticError[] =
    "Can only set scope to "
    "\"per-origin\" in \"automatic\" mode.";

using api::extension_types::InjectDetails;

namespace {
void ZoomModeToZoomSettings(WebContentsZoomController::ZoomMode zoom_mode,
                            api::tabs::ZoomSettings* zoom_settings) {
  DCHECK(zoom_settings);
  switch (zoom_mode) {
    case WebContentsZoomController::ZoomMode::kDefault:
      zoom_settings->mode = api::tabs::ZOOM_SETTINGS_MODE_AUTOMATIC;
      zoom_settings->scope = api::tabs::ZOOM_SETTINGS_SCOPE_PER_ORIGIN;
      break;
    case WebContentsZoomController::ZoomMode::kIsolated:
      zoom_settings->mode = api::tabs::ZOOM_SETTINGS_MODE_AUTOMATIC;
      zoom_settings->scope = api::tabs::ZOOM_SETTINGS_SCOPE_PER_TAB;
      break;
    case WebContentsZoomController::ZoomMode::kManual:
      zoom_settings->mode = api::tabs::ZOOM_SETTINGS_MODE_MANUAL;
      zoom_settings->scope = api::tabs::ZOOM_SETTINGS_SCOPE_PER_TAB;
      break;
    case WebContentsZoomController::ZoomMode::kDisabled:
      zoom_settings->mode = api::tabs::ZOOM_SETTINGS_MODE_DISABLED;
      zoom_settings->scope = api::tabs::ZOOM_SETTINGS_SCOPE_PER_TAB;
      break;
  }
}
}  // namespace

ExecuteCodeInTabFunction::ExecuteCodeInTabFunction() : execute_tab_id_(-1) {}

ExecuteCodeInTabFunction::~ExecuteCodeInTabFunction() = default;

ExecuteCodeFunction::InitResult ExecuteCodeInTabFunction::Init() {
  if (init_result_)
    return init_result_.value();

<<<<<<< HEAD
  const auto& list = args_->GetList();
  if (list.size() < 2)
    return set_init_result(VALIDATION_FAILURE);

  const auto& tab_id_value = list[0];
=======
  if (args().size() < 2)
    return set_init_result(VALIDATION_FAILURE);

  const auto& tab_id_value = args()[0];
>>>>>>> 34769dd9
  // |tab_id| is optional so it's ok if it's not there.
  int tab_id = -1;
  if (tab_id_value.is_int()) {
    // But if it is present, it needs to be non-negative.
    tab_id = tab_id_value.GetInt();
    if (tab_id < 0) {
      return set_init_result(VALIDATION_FAILURE);
    }
  }

  // |details| are not optional.
<<<<<<< HEAD
  const base::Value& details_value = list[1];
=======
  const base::Value& details_value = args()[1];
>>>>>>> 34769dd9
  if (!details_value.is_dict())
    return set_init_result(VALIDATION_FAILURE);
  std::unique_ptr<InjectDetails> details(new InjectDetails());
  if (!InjectDetails::Populate(details_value, details.get()))
    return set_init_result(VALIDATION_FAILURE);

  if (tab_id == -1) {
    // There's no useful concept of a "default tab" in Electron.
    // TODO(nornagon): we could potentially kick this to an event to allow the
    // app to decide what "default tab" means for them?
    return set_init_result(VALIDATION_FAILURE);
  }

  execute_tab_id_ = tab_id;
  details_ = std::move(details);
  set_host_id(
      mojom::HostID(mojom::HostID::HostType::kExtensions, extension()->id()));
  return set_init_result(SUCCESS);
}

bool ExecuteCodeInTabFunction::CanExecuteScriptOnPage(std::string* error) {
  // If |tab_id| is specified, look for the tab. Otherwise default to selected
  // tab in the current window.
  CHECK_GE(execute_tab_id_, 0);
  auto* contents = electron::api::WebContents::FromID(execute_tab_id_);
  if (!contents) {
    return false;
  }

  int frame_id = details_->frame_id ? *details_->frame_id
                                    : ExtensionApiFrameIdMap::kTopFrameId;
  content::RenderFrameHost* rfh =
      ExtensionApiFrameIdMap::GetRenderFrameHostById(contents->web_contents(),
                                                     frame_id);
  if (!rfh) {
    *error = ErrorUtils::FormatErrorMessage(
        kFrameNotFoundError, base::NumberToString(frame_id),
        base::NumberToString(execute_tab_id_));
    return false;
  }

  // Content scripts declared in manifest.json can access frames at about:-URLs
  // if the extension has permission to access the frame's origin, so also allow
  // programmatic content scripts at about:-URLs for allowed origins.
  GURL effective_document_url(rfh->GetLastCommittedURL());
  bool is_about_url = effective_document_url.SchemeIs(url::kAboutScheme);
  if (is_about_url && details_->match_about_blank &&
      *details_->match_about_blank) {
    effective_document_url = GURL(rfh->GetLastCommittedOrigin().Serialize());
  }

  if (!effective_document_url.is_valid()) {
    // Unknown URL, e.g. because no load was committed yet. Allow for now, the
    // renderer will check again and fail the injection if needed.
    return true;
  }

  // NOTE: This can give the wrong answer due to race conditions, but it is OK,
  // we check again in the renderer.
  if (!extension()->permissions_data()->CanAccessPage(effective_document_url,
                                                      execute_tab_id_, error)) {
    if (is_about_url &&
        extension()->permissions_data()->active_permissions().HasAPIPermission(
            extensions::mojom::APIPermissionID::kTab)) {
      *error = ErrorUtils::FormatErrorMessage(
          manifest_errors::kCannotAccessAboutUrl,
          rfh->GetLastCommittedURL().spec(),
          rfh->GetLastCommittedOrigin().Serialize());
    }
    return false;
  }

  return true;
}

ScriptExecutor* ExecuteCodeInTabFunction::GetScriptExecutor(
    std::string* error) {
  auto* contents = electron::api::WebContents::FromID(execute_tab_id_);
  if (!contents)
    return nullptr;
  return contents->script_executor();
}

bool ExecuteCodeInTabFunction::IsWebView() const {
  return false;
}

const GURL& ExecuteCodeInTabFunction::GetWebViewSrc() const {
  return GURL::EmptyGURL();
}

bool TabsExecuteScriptFunction::ShouldInsertCSS() const {
  return false;
}

bool TabsExecuteScriptFunction::ShouldRemoveCSS() const {
  return false;
}

ExtensionFunction::ResponseAction TabsGetFunction::Run() {
  std::unique_ptr<tabs::Get::Params> params(tabs::Get::Params::Create(args()));
  EXTENSION_FUNCTION_VALIDATE(params.get());
  int tab_id = params->tab_id;

  auto* contents = electron::api::WebContents::FromID(tab_id);
  if (!contents)
    return RespondNow(Error("No such tab"));

  tabs::Tab tab;

  tab.id = std::make_unique<int>(tab_id);
  // TODO(nornagon): in Chrome, the tab URL is only available to extensions
  // that have the "tabs" (or "activeTab") permission. We should do the same
  // permission check here.
  tab.url = std::make_unique<std::string>(
      contents->web_contents()->GetLastCommittedURL().spec());

  tab.active = contents->IsFocused();

  return RespondNow(ArgumentList(tabs::Get::Results::Create(std::move(tab))));
}

ExtensionFunction::ResponseAction TabsSetZoomFunction::Run() {
  std::unique_ptr<tabs::SetZoom::Params> params(
      tabs::SetZoom::Params::Create(args()));
  EXTENSION_FUNCTION_VALIDATE(params);

  int tab_id = params->tab_id ? *params->tab_id : -1;
  auto* contents = electron::api::WebContents::FromID(tab_id);
  if (!contents)
    return RespondNow(Error("No such tab"));

  auto* web_contents = contents->web_contents();
  GURL url(web_contents->GetVisibleURL());
  std::string error;
  if (extension()->permissions_data()->IsRestrictedUrl(url, &error))
    return RespondNow(Error(error));

  auto* zoom_controller = contents->GetZoomController();
  double zoom_level =
      params->zoom_factor > 0
          ? blink::PageZoomFactorToZoomLevel(params->zoom_factor)
          : blink::PageZoomFactorToZoomLevel(
                zoom_controller->GetDefaultZoomFactor());

  zoom_controller->SetZoomLevel(zoom_level);

  return RespondNow(NoArguments());
}

ExtensionFunction::ResponseAction TabsGetZoomFunction::Run() {
  std::unique_ptr<tabs::GetZoom::Params> params(
      tabs::GetZoom::Params::Create(args()));
  EXTENSION_FUNCTION_VALIDATE(params);

  int tab_id = params->tab_id ? *params->tab_id : -1;
  auto* contents = electron::api::WebContents::FromID(tab_id);
  if (!contents)
    return RespondNow(Error("No such tab"));

  double zoom_level = contents->GetZoomController()->GetZoomLevel();
  double zoom_factor = blink::PageZoomLevelToZoomFactor(zoom_level);

  return RespondNow(ArgumentList(tabs::GetZoom::Results::Create(zoom_factor)));
}

ExtensionFunction::ResponseAction TabsGetZoomSettingsFunction::Run() {
  std::unique_ptr<tabs::GetZoomSettings::Params> params(
      tabs::GetZoomSettings::Params::Create(args()));
  EXTENSION_FUNCTION_VALIDATE(params);

  int tab_id = params->tab_id ? *params->tab_id : -1;
  auto* contents = electron::api::WebContents::FromID(tab_id);
  if (!contents)
    return RespondNow(Error("No such tab"));

  auto* zoom_controller = contents->GetZoomController();
  WebContentsZoomController::ZoomMode zoom_mode =
      contents->GetZoomController()->zoom_mode();
  api::tabs::ZoomSettings zoom_settings;
  ZoomModeToZoomSettings(zoom_mode, &zoom_settings);
  zoom_settings.default_zoom_factor = std::make_unique<double>(
      blink::PageZoomLevelToZoomFactor(zoom_controller->GetDefaultZoomLevel()));

  return RespondNow(
      ArgumentList(api::tabs::GetZoomSettings::Results::Create(zoom_settings)));
}

ExtensionFunction::ResponseAction TabsSetZoomSettingsFunction::Run() {
  using api::tabs::ZoomSettings;

  std::unique_ptr<tabs::SetZoomSettings::Params> params(
      tabs::SetZoomSettings::Params::Create(args()));
  EXTENSION_FUNCTION_VALIDATE(params);

  int tab_id = params->tab_id ? *params->tab_id : -1;
  auto* contents = electron::api::WebContents::FromID(tab_id);
  if (!contents)
    return RespondNow(Error("No such tab"));

  std::string error;
  GURL url(contents->web_contents()->GetVisibleURL());
  if (extension()->permissions_data()->IsRestrictedUrl(url, &error))
    return RespondNow(Error(error));

  // "per-origin" scope is only available in "automatic" mode.
  if (params->zoom_settings.scope == tabs::ZOOM_SETTINGS_SCOPE_PER_ORIGIN &&
      params->zoom_settings.mode != tabs::ZOOM_SETTINGS_MODE_AUTOMATIC &&
      params->zoom_settings.mode != tabs::ZOOM_SETTINGS_MODE_NONE) {
    return RespondNow(Error(kPerOriginOnlyInAutomaticError));
  }

  // Determine the correct internal zoom mode to set |web_contents| to from the
  // user-specified |zoom_settings|.
  WebContentsZoomController::ZoomMode zoom_mode =
      WebContentsZoomController::ZoomMode::kDefault;
  switch (params->zoom_settings.mode) {
    case tabs::ZOOM_SETTINGS_MODE_NONE:
    case tabs::ZOOM_SETTINGS_MODE_AUTOMATIC:
      switch (params->zoom_settings.scope) {
        case tabs::ZOOM_SETTINGS_SCOPE_NONE:
        case tabs::ZOOM_SETTINGS_SCOPE_PER_ORIGIN:
          zoom_mode = WebContentsZoomController::ZoomMode::kDefault;
          break;
        case tabs::ZOOM_SETTINGS_SCOPE_PER_TAB:
          zoom_mode = WebContentsZoomController::ZoomMode::kIsolated;
      }
      break;
    case tabs::ZOOM_SETTINGS_MODE_MANUAL:
      zoom_mode = WebContentsZoomController::ZoomMode::kManual;
      break;
    case tabs::ZOOM_SETTINGS_MODE_DISABLED:
      zoom_mode = WebContentsZoomController::ZoomMode::kDisabled;
  }

  contents->GetZoomController()->SetZoomMode(zoom_mode);

  return RespondNow(NoArguments());
}

bool IsKillURL(const GURL& url) {
#if DCHECK_IS_ON()
  // Caller should ensure that |url| is already "fixed up" by
  // url_formatter::FixupURL, which (among many other things) takes care
  // of rewriting about:kill into chrome://kill/.
  if (url.SchemeIs(url::kAboutScheme))
    DCHECK(url.IsAboutBlank() || url.IsAboutSrcdoc());
#endif

  static const char* const kill_hosts[] = {
      chrome::kChromeUICrashHost,         chrome::kChromeUIDelayedHangUIHost,
      chrome::kChromeUIHangUIHost,        chrome::kChromeUIKillHost,
      chrome::kChromeUIQuitHost,          chrome::kChromeUIRestartHost,
      content::kChromeUIBrowserCrashHost, content::kChromeUIMemoryExhaustHost,
  };

  if (!url.SchemeIs(content::kChromeUIScheme))
    return false;

  return base::Contains(kill_hosts, url.host_piece());
}

GURL ResolvePossiblyRelativeURL(const std::string& url_string,
                                const Extension* extension) {
  GURL url = GURL(url_string);
  if (!url.is_valid() && extension)
    url = extension->GetResourceURL(url_string);

  return url;
}
bool PrepareURLForNavigation(const std::string& url_string,
                             const Extension* extension,
                             GURL* return_url,
                             std::string* error) {
  GURL url = ResolvePossiblyRelativeURL(url_string, extension);

  // Ideally, the URL would only be "fixed" for user input (e.g. for URLs
  // entered into the Omnibox), but some extensions rely on the legacy behavior
  // where all navigations were subject to the "fixing".  See also
  // https://crbug.com/1145381.
  url = url_formatter::FixupURL(url.spec(), "" /* = desired_tld */);

  // Reject invalid URLs.
  if (!url.is_valid()) {
    const char kInvalidUrlError[] = "Invalid url: \"*\".";
    *error = ErrorUtils::FormatErrorMessage(kInvalidUrlError, url_string);
    return false;
  }

  // Don't let the extension crash the browser or renderers.
  if (IsKillURL(url)) {
    const char kNoCrashBrowserError[] =
        "I'm sorry. I'm afraid I can't do that.";
    *error = kNoCrashBrowserError;
    return false;
  }

  // Don't let the extension navigate directly to devtools scheme pages, unless
  // they have applicable permissions.
  if (url.SchemeIs(content::kChromeDevToolsScheme) &&
      !(extension->permissions_data()->HasAPIPermission(
            extensions::mojom::APIPermissionID::kDevtools) ||
        extension->permissions_data()->HasAPIPermission(
            extensions::mojom::APIPermissionID::kDebugger))) {
    const char kCannotNavigateToDevtools[] =
        "Cannot navigate to a devtools:// page without either the devtools or "
        "debugger permission.";
    *error = kCannotNavigateToDevtools;
    return false;
  }

  return_url->Swap(&url);
  return true;
}

TabsUpdateFunction::TabsUpdateFunction() : web_contents_(nullptr) {}

ExtensionFunction::ResponseAction TabsUpdateFunction::Run() {
  std::unique_ptr<tabs::Update::Params> params(
      tabs::Update::Params::Create(args()));
  EXTENSION_FUNCTION_VALIDATE(params.get());

  int tab_id = params->tab_id ? *params->tab_id : -1;
  auto* contents = electron::api::WebContents::FromID(tab_id);
  if (!contents)
    return RespondNow(Error("No such tab"));

  web_contents_ = contents->web_contents();

  // Navigate the tab to a new location if the url is different.
  std::string error;
  if (params->update_properties.url.get()) {
    std::string updated_url = *params->update_properties.url;
    if (!UpdateURL(updated_url, tab_id, &error))
      return RespondNow(Error(std::move(error)));
  }

  if (params->update_properties.muted.get()) {
    contents->SetAudioMuted(*params->update_properties.muted);
  }

  return RespondNow(GetResult());
}

bool TabsUpdateFunction::UpdateURL(const std::string& url_string,
                                   int tab_id,
                                   std::string* error) {
  GURL url;
  if (!PrepareURLForNavigation(url_string, extension(), &url, error)) {
    return false;
  }

  const bool is_javascript_scheme = url.SchemeIs(url::kJavaScriptScheme);
  // JavaScript URLs are forbidden in chrome.tabs.update().
  if (is_javascript_scheme) {
    const char kJavaScriptUrlsNotAllowedInTabsUpdate[] =
        "JavaScript URLs are not allowed in chrome.tabs.update. Use "
        "chrome.tabs.executeScript instead.";
    *error = kJavaScriptUrlsNotAllowedInTabsUpdate;
    return false;
  }

  content::NavigationController::LoadURLParams load_params(url);

  // Treat extension-initiated navigations as renderer-initiated so that the URL
  // does not show in the omnibox until it commits.  This avoids URL spoofs
  // since URLs can be opened on behalf of untrusted content.
  load_params.is_renderer_initiated = true;
  // All renderer-initiated navigations need to have an initiator origin.
  load_params.initiator_origin = extension()->origin();
  // |source_site_instance| needs to be set so that a renderer process
  // compatible with |initiator_origin| is picked by Site Isolation.
  load_params.source_site_instance = content::SiteInstance::CreateForURL(
      web_contents_->GetBrowserContext(),
      load_params.initiator_origin->GetURL());

  // Marking the navigation as initiated via an API means that the focus
  // will stay in the omnibox - see https://crbug.com/1085779.
  load_params.transition_type = ui::PAGE_TRANSITION_FROM_API;

  web_contents_->GetController().LoadURLWithParams(load_params);

  DCHECK_EQ(url,
            web_contents_->GetController().GetPendingEntry()->GetVirtualURL());

  return true;
}

ExtensionFunction::ResponseValue TabsUpdateFunction::GetResult() {
  if (!has_callback())
    return NoArguments();

  tabs::Tab tab;

  auto* api_web_contents = electron::api::WebContents::From(web_contents_);
  tab.id =
      std::make_unique<int>(api_web_contents ? api_web_contents->ID() : -1);
  // TODO(nornagon): in Chrome, the tab URL is only available to extensions
  // that have the "tabs" (or "activeTab") permission. We should do the same
  // permission check here.
  tab.url = std::make_unique<std::string>(
      web_contents_->GetLastCommittedURL().spec());

  return ArgumentList(tabs::Get::Results::Create(std::move(tab)));
}

void TabsUpdateFunction::OnExecuteCodeFinished(
    const std::string& error,
    const GURL& url,
    const base::ListValue& script_result) {
  if (!error.empty()) {
    Respond(Error(error));
    return;
  }

  return Respond(GetResult());
}

}  // namespace extensions<|MERGE_RESOLUTION|>--- conflicted
+++ resolved
@@ -67,18 +67,10 @@
   if (init_result_)
     return init_result_.value();
 
-<<<<<<< HEAD
-  const auto& list = args_->GetList();
-  if (list.size() < 2)
-    return set_init_result(VALIDATION_FAILURE);
-
-  const auto& tab_id_value = list[0];
-=======
   if (args().size() < 2)
     return set_init_result(VALIDATION_FAILURE);
 
   const auto& tab_id_value = args()[0];
->>>>>>> 34769dd9
   // |tab_id| is optional so it's ok if it's not there.
   int tab_id = -1;
   if (tab_id_value.is_int()) {
@@ -90,11 +82,7 @@
   }
 
   // |details| are not optional.
-<<<<<<< HEAD
-  const base::Value& details_value = list[1];
-=======
   const base::Value& details_value = args()[1];
->>>>>>> 34769dd9
   if (!details_value.is_dict())
     return set_init_result(VALIDATION_FAILURE);
   std::unique_ptr<InjectDetails> details(new InjectDetails());
