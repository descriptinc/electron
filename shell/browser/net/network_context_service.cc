--- conflicted
+++ resolved
@@ -112,12 +112,8 @@
     network_context_params->enable_encrypted_cookies =
         electron::fuses::IsCookieEncryptionEnabled();
 
-<<<<<<< HEAD
-    network_context_params->transport_security_persister_file_path = path;
-=======
     network_context_params->file_paths->transport_security_persister_file_name =
         base::FilePath(chrome::kTransportSecurityPersisterFilename);
->>>>>>> 34769dd9
   }
 
   proxy_config_monitor_.AddToNetworkContextParams(network_context_params);
