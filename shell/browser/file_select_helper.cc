// Copyright (c) 2021 Microsoft. All rights reserved.
// Use of this source code is governed by the MIT license that can be
// found in the LICENSE file.

#include "shell/browser/file_select_helper.h"

#include <stddef.h>

#include <memory>
#include <string>
#include <utility>

#include "base/bind.h"
#include "base/files/file_util.h"
#include "base/memory/ptr_util.h"
#include "base/strings/string_split.h"
#include "base/strings/string_util.h"
#include "base/strings/utf_string_conversions.h"
#include "base/task/thread_pool.h"
#include "base/threading/hang_watcher.h"
#include "build/build_config.h"
#include "chrome/browser/browser_process.h"
#include "chrome/browser/platform_util.h"
#include "chrome/browser/ui/browser_dialogs.h"
#include "chrome/common/pref_names.h"
#include "components/prefs/pref_service.h"
#include "content/public/browser/browser_task_traits.h"
#include "content/public/browser/browser_thread.h"
#include "content/public/browser/file_select_listener.h"
#include "content/public/browser/render_frame_host.h"
#include "content/public/browser/render_process_host.h"
#include "content/public/browser/render_view_host.h"
#include "content/public/browser/render_widget_host_view.h"
#include "content/public/browser/web_contents.h"
#include "electron/grit/electron_resources.h"
#include "net/base/filename_util.h"
#include "net/base/mime_util.h"
#include "shell/browser/api/electron_api_web_contents.h"
#include "shell/browser/electron_browser_context.h"
#include "shell/browser/native_window.h"
#include "ui/base/l10n/l10n_util.h"
#include "ui/shell_dialogs/select_file_policy.h"
#include "ui/shell_dialogs/selected_file_info.h"

using blink::mojom::FileChooserFileInfo;
using blink::mojom::FileChooserFileInfoPtr;
using blink::mojom::FileChooserParams;
using blink::mojom::FileChooserParamsPtr;
using content::BrowserThread;
using content::RenderViewHost;
using content::RenderWidgetHost;
using content::WebContents;

namespace {

void DeleteFiles(std::vector<base::FilePath> paths) {
  for (auto& file_path : paths)
    base::DeleteFile(file_path);
}

}  // namespace

struct FileSelectHelper::ActiveDirectoryEnumeration {
  explicit ActiveDirectoryEnumeration(const base::FilePath& path)
      : path_(path) {}

  std::unique_ptr<net::DirectoryLister> lister_;
  const base::FilePath path_;
  std::vector<base::FilePath> results_;
};

FileSelectHelper::FileSelectHelper()
    : render_frame_host_(nullptr),
      web_contents_(nullptr),
      select_file_dialog_(),
      select_file_types_(),
      dialog_type_(ui::SelectFileDialog::SELECT_OPEN_FILE),
      dialog_mode_(FileChooserParams::Mode::kOpen) {}

FileSelectHelper::~FileSelectHelper() {
  // There may be pending file dialogs, we need to tell them that we've gone
  // away so they don't try and call back to us.
  if (select_file_dialog_.get())
    select_file_dialog_->ListenerDestroyed();
}

void FileSelectHelper::FileSelected(const base::FilePath& path,
                                    int index,
                                    void* params) {
  FileSelectedWithExtraInfo(ui::SelectedFileInfo(path, path), index, params);
}

void FileSelectHelper::FileSelectedWithExtraInfo(
    const ui::SelectedFileInfo& file,
    int index,
    void* params) {
  if (!render_frame_host_) {
    RunFileChooserEnd();
    return;
  }

  const base::FilePath& path = file.local_path;
  if (dialog_type_ == ui::SelectFileDialog::SELECT_UPLOAD_FOLDER) {
    StartNewEnumeration(path);
    return;
  }

  std::vector<ui::SelectedFileInfo> files;
  files.push_back(file);

#if defined(OS_MAC)
  base::ThreadPool::PostTask(
      FROM_HERE,
      {base::MayBlock(), base::TaskShutdownBehavior::CONTINUE_ON_SHUTDOWN},
      base::BindOnce(&FileSelectHelper::ProcessSelectedFilesMac, this, files));
#else
  ConvertToFileChooserFileInfoList(files);
#endif  // defined(OS_MAC)
}

void FileSelectHelper::MultiFilesSelected(
    const std::vector<base::FilePath>& files,
    void* params) {
  std::vector<ui::SelectedFileInfo> selected_files =
      ui::FilePathListToSelectedFileInfoList(files);

  MultiFilesSelectedWithExtraInfo(selected_files, params);
}

void FileSelectHelper::MultiFilesSelectedWithExtraInfo(
    const std::vector<ui::SelectedFileInfo>& files,
    void* params) {
#if defined(OS_MAC)
  base::ThreadPool::PostTask(
      FROM_HERE,
      {base::MayBlock(), base::TaskShutdownBehavior::CONTINUE_ON_SHUTDOWN},
      base::BindOnce(&FileSelectHelper::ProcessSelectedFilesMac, this, files));
#else
  ConvertToFileChooserFileInfoList(files);
#endif  // defined(OS_MAC)
}

void FileSelectHelper::FileSelectionCanceled(void* params) {
  RunFileChooserEnd();
}

void FileSelectHelper::StartNewEnumeration(const base::FilePath& path) {
  base_dir_ = path;
  auto entry = std::make_unique<ActiveDirectoryEnumeration>(path);
  entry->lister_ = base::WrapUnique(new net::DirectoryLister(
      path, net::DirectoryLister::NO_SORT_RECURSIVE, this));
  entry->lister_->Start();
  directory_enumeration_ = std::move(entry);
}

void FileSelectHelper::OnListFile(
    const net::DirectoryLister::DirectoryListerData& data) {
  // Directory upload only cares about files.
  if (data.info.IsDirectory())
    return;

  directory_enumeration_->results_.push_back(data.path);
}

void FileSelectHelper::LaunchConfirmationDialog(
    const base::FilePath& path,
    std::vector<ui::SelectedFileInfo> selected_files) {
  ShowFolderUploadConfirmationDialog(
      path,
      base::BindOnce(&FileSelectHelper::ConvertToFileChooserFileInfoList, this),
      std::move(selected_files), web_contents_);
}

void FileSelectHelper::OnListDone(int error) {
  if (!web_contents_) {
    // Web contents was destroyed under us (probably by closing the tab). We
    // must notify |listener_| and release our reference to
    // ourself. RunFileChooserEnd() performs this.
    RunFileChooserEnd();
    return;
  }

  // This entry needs to be cleaned up when this function is done.
  std::unique_ptr<ActiveDirectoryEnumeration> entry =
      std::move(directory_enumeration_);
  if (error) {
    FileSelectionCanceled(NULL);
    return;
  }

  std::vector<ui::SelectedFileInfo> selected_files =
      ui::FilePathListToSelectedFileInfoList(entry->results_);

  if (dialog_type_ == ui::SelectFileDialog::SELECT_UPLOAD_FOLDER) {
    LaunchConfirmationDialog(entry->path_, std::move(selected_files));
  } else {
    std::vector<FileChooserFileInfoPtr> chooser_files;
    for (const auto& file_path : entry->results_) {
      chooser_files.push_back(FileChooserFileInfo::NewNativeFile(
          blink::mojom::NativeFileInfo::New(file_path, std::u16string())));
    }

    listener_->FileSelected(std::move(chooser_files), base_dir_,
                            FileChooserParams::Mode::kUploadFolder);
    listener_.reset();
    EnumerateDirectoryEnd();
  }
}

void FileSelectHelper::ConvertToFileChooserFileInfoList(
    const std::vector<ui::SelectedFileInfo>& files) {
  if (AbortIfWebContentsDestroyed())
    return;

  std::vector<FileChooserFileInfoPtr> chooser_files;
  for (const auto& file : files) {
    chooser_files.push_back(
        FileChooserFileInfo::NewNativeFile(blink::mojom::NativeFileInfo::New(
            file.local_path,
            base::FilePath(file.display_name).AsUTF16Unsafe())));
  }

  PerformContentAnalysisIfNeeded(std::move(chooser_files));
}

void FileSelectHelper::PerformContentAnalysisIfNeeded(
    std::vector<FileChooserFileInfoPtr> list) {
  if (AbortIfWebContentsDestroyed())
    return;

  NotifyListenerAndEnd(std::move(list));
}

void FileSelectHelper::NotifyListenerAndEnd(
    std::vector<blink::mojom::FileChooserFileInfoPtr> list) {
  listener_->FileSelected(std::move(list), base_dir_, dialog_mode_);
  listener_.reset();

  // No members should be accessed from here on.
  RunFileChooserEnd();
}

void FileSelectHelper::DeleteTemporaryFiles() {
  base::ThreadPool::PostTask(
      FROM_HERE,
      {base::MayBlock(), base::TaskPriority::BEST_EFFORT,
       base::TaskShutdownBehavior::BLOCK_SHUTDOWN},
      base::BindOnce(&DeleteFiles, std::move(temporary_files_)));
}

void FileSelectHelper::CleanUp() {
  if (!temporary_files_.empty()) {
    DeleteTemporaryFiles();

    // Now that the temporary files have been scheduled for deletion, there
    // is no longer any reason to keep this instance around.
    Release();
  }
}

bool FileSelectHelper::AbortIfWebContentsDestroyed() {
  if (render_frame_host_ == nullptr || web_contents_ == nullptr) {
    RunFileChooserEnd();
<<<<<<< HEAD
  } else {
    std::vector<base::FilePath> paths;
    if (result.Get("filePaths", &paths)) {
      std::vector<ui::SelectedFileInfo> files =
          ui::FilePathListToSelectedFileInfoList(paths);
      // If we are uploading a folder we need to enumerate its contents
      if (mode_ == FileChooserParams::Mode::kUploadFolder && !paths.empty()) {
        lister_base_dir_ = paths[0];
        EnumerateDirectory();
      } else {
#if defined(OS_MAC)
        base::ThreadPool::PostTask(
            FROM_HERE,
            {base::MayBlock(),
             base::TaskShutdownBehavior::CONTINUE_ON_SHUTDOWN},
            base::BindOnce(&FileSelectHelper::ProcessSelectedFilesMac,
                           base::Unretained(this), files));
#else
        ConvertToFileChooserFileInfoList(files);
#endif
      }

      if (render_frame_host_ && !paths.empty()) {
        auto* browser_context = static_cast<electron::ElectronBrowserContext*>(
            render_frame_host_->GetProcess()->GetBrowserContext());
        browser_context->prefs()->SetFilePath(prefs::kSelectFileLastDirectory,
                                              paths[0].DirName());
      }
#if !defined(OS_MAC)
      RunFileChooserEnd();
#endif
    }
=======
    return true;
>>>>>>> 34769dd9
  }

  return false;
}

void FileSelectHelper::SetFileSelectListenerForTesting(
    scoped_refptr<content::FileSelectListener> listener) {
  DCHECK(listener);
  DCHECK(!listener_);
  listener_ = std::move(listener);
}

std::unique_ptr<ui::SelectFileDialog::FileTypeInfo>
FileSelectHelper::GetFileTypesFromAcceptType(
    const std::vector<std::u16string>& accept_types) {
  std::unique_ptr<ui::SelectFileDialog::FileTypeInfo> base_file_type(
      new ui::SelectFileDialog::FileTypeInfo());
  if (accept_types.empty())
    return base_file_type;

  // Create FileTypeInfo and pre-allocate for the first extension list.
  std::unique_ptr<ui::SelectFileDialog::FileTypeInfo> file_type(
      new ui::SelectFileDialog::FileTypeInfo(*base_file_type));
  file_type->include_all_files = true;
  file_type->extensions.resize(1);
  std::vector<base::FilePath::StringType>* extensions =
      &file_type->extensions.back();

  // Find the corresponding extensions.
  int valid_type_count = 0;
  int description_id = 0;
  for (const auto& accept_type : accept_types) {
    size_t old_extension_size = extensions->size();
    if (accept_type[0] == '.') {
      // If the type starts with a period it is assumed to be a file extension
      // so we just have to add it to the list.
      base::FilePath::StringType ext =
          base::FilePath::FromUTF16Unsafe(accept_type).value();
      extensions->push_back(ext.substr(1));
    } else {
      if (!base::IsStringASCII(accept_type))
        continue;
      std::string ascii_type = base::UTF16ToASCII(accept_type);
      if (ascii_type == "image/*")
        description_id = IDS_IMAGE_FILES;
      else if (ascii_type == "audio/*")
        description_id = IDS_AUDIO_FILES;
      else if (ascii_type == "video/*")
        description_id = IDS_VIDEO_FILES;

      net::GetExtensionsForMimeType(ascii_type, extensions);
    }

    if (extensions->size() > old_extension_size)
      valid_type_count++;
  }

  // If no valid extension is added, bail out.
  if (valid_type_count == 0)
    return base_file_type;

  // Use a generic description "Custom Files" if either of the following is
  // true:
  // 1) There're multiple types specified, like "audio/*,video/*"
  // 2) There're multiple extensions for a MIME type without parameter, like
  //    "ehtml,shtml,htm,html" for "text/html". On Windows, the select file
  //    dialog uses the first extension in the list to form the description,
  //    like "EHTML Files". This is not what we want.
  if (valid_type_count > 1 ||
      (valid_type_count == 1 && description_id == 0 && extensions->size() > 1))
    description_id = IDS_CUSTOM_FILES;

  if (description_id) {
    file_type->extension_description_overrides.push_back(
        l10n_util::GetStringUTF16(description_id));
  }

  return file_type;
}

// static
void FileSelectHelper::RunFileChooser(
    content::RenderFrameHost* render_frame_host,
    scoped_refptr<content::FileSelectListener> listener,
    const FileChooserParams& params) {
  // FileSelectHelper will keep itself alive until it sends the result
  // message.
  scoped_refptr<FileSelectHelper> file_select_helper(new FileSelectHelper());
  file_select_helper->RunFileChooser(render_frame_host, std::move(listener),
                                     params.Clone());
}

<<<<<<< HEAD
  if (!render_frame_host_ || canceled) {
    RunFileChooserEnd();
  } else {
    base::FilePath path;
    if (result.Get("filePath", &path)) {
      file_info.push_back(FileChooserFileInfo::NewNativeFile(
          NativeFileInfo::New(path, path.BaseName().AsUTF16Unsafe())));
    }
    // We should only call this if we have not cancelled the dialog.
    OnFilesSelected(std::move(file_info), base::FilePath());
    RunFileChooserEnd();
  }
=======
// static
void FileSelectHelper::EnumerateDirectory(
    content::WebContents* tab,
    scoped_refptr<content::FileSelectListener> listener,
    const base::FilePath& path) {
  // FileSelectHelper will keep itself alive until it sends the result
  // message.
  scoped_refptr<FileSelectHelper> file_select_helper(new FileSelectHelper());
  file_select_helper->EnumerateDirectoryImpl(tab, std::move(listener), path);
>>>>>>> 34769dd9
}

void FileSelectHelper::RunFileChooser(
    content::RenderFrameHost* render_frame_host,
    scoped_refptr<content::FileSelectListener> listener,
    FileChooserParamsPtr params) {
  DCHECK(!render_frame_host_);
  DCHECK(!web_contents_);
  DCHECK(listener);
  DCHECK(!listener_);
  DCHECK(params->default_file_name.empty() ||
         params->mode == FileChooserParams::Mode::kSave)
      << "The default_file_name parameter should only be specified for Save "
         "file choosers";
  DCHECK(params->default_file_name == params->default_file_name.BaseName())
      << "The default_file_name parameter should not contain path separators";

  render_frame_host_ = render_frame_host;
  web_contents_ = WebContents::FromRenderFrameHost(render_frame_host);
  listener_ = std::move(listener);
  observation_.Reset();
  content::WebContentsObserver::Observe(web_contents_);
  observation_.Observe(render_frame_host_->GetRenderViewHost()->GetWidget());

  base::ThreadPool::PostTask(
      FROM_HERE, {base::MayBlock()},
      base::BindOnce(&FileSelectHelper::GetFileTypesInThreadPool, this,
                     std::move(params)));

  // Because this class returns notifications to the RenderViewHost, it is
  // difficult for callers to know how long to keep a reference to this
  // instance. We AddRef() here to keep the instance alive after we return
  // to the caller, until the last callback is received from the file dialog.
  // At that point, we must call RunFileChooserEnd().
  AddRef();
}

void FileSelectHelper::GetFileTypesInThreadPool(FileChooserParamsPtr params) {
  select_file_types_ = GetFileTypesFromAcceptType(params->accept_types);
  select_file_types_->allowed_paths =
      params->need_local_path ? ui::SelectFileDialog::FileTypeInfo::NATIVE_PATH
                              : ui::SelectFileDialog::FileTypeInfo::ANY_PATH;

  content::GetUIThreadTaskRunner({})->PostTask(
      FROM_HERE,
      base::BindOnce(&FileSelectHelper::GetSanitizedFilenameOnUIThread, this,
                     std::move(params)));
}

void FileSelectHelper::GetSanitizedFilenameOnUIThread(
    FileChooserParamsPtr params) {
  if (AbortIfWebContentsDestroyed())
    return;

  auto* browser_context = static_cast<electron::ElectronBrowserContext*>(
      render_frame_host_->GetProcess()->GetBrowserContext());
  base::FilePath default_file_path =
      browser_context->prefs()
          ->GetFilePath(prefs::kSelectFileLastDirectory)
          .Append(params->default_file_name);

  RunFileChooserOnUIThread(default_file_path, std::move(params));
}

void FileSelectHelper::RunFileChooserOnUIThread(
    const base::FilePath& default_file_path,
    FileChooserParamsPtr params) {
  DCHECK(params);

  select_file_dialog_ = ui::SelectFileDialog::Create(this, nullptr);
  if (!select_file_dialog_.get())
    return;

  dialog_mode_ = params->mode;
  switch (params->mode) {
    case FileChooserParams::Mode::kOpen:
      dialog_type_ = ui::SelectFileDialog::SELECT_OPEN_FILE;
      break;
    case FileChooserParams::Mode::kOpenMultiple:
      dialog_type_ = ui::SelectFileDialog::SELECT_OPEN_MULTI_FILE;
      break;
    case FileChooserParams::Mode::kUploadFolder:
      dialog_type_ = ui::SelectFileDialog::SELECT_UPLOAD_FOLDER;
      break;
    case FileChooserParams::Mode::kSave:
      dialog_type_ = ui::SelectFileDialog::SELECT_SAVEAS_FILE;
      break;
    default:
      // Prevent warning.
      dialog_type_ = ui::SelectFileDialog::SELECT_OPEN_FILE;
      NOTREACHED();
  }
<<<<<<< HEAD
=======

  auto* web_contents = electron::api::WebContents::From(
      content::WebContents::FromRenderFrameHost(render_frame_host_));
  if (!web_contents || !web_contents->owner_window())
    return;

  // Never consider the current scope as hung. The hang watching deadline (if
  // any) is not valid since the user can take unbounded time to choose the
  // file.
  base::HangWatcher::InvalidateActiveExpectations();

  select_file_dialog_->SelectFile(
      dialog_type_, params->title, default_file_path, select_file_types_.get(),
      select_file_types_.get() && !select_file_types_->extensions.empty()
          ? 1
          : 0,  // 1-based index of default extension to show.
      base::FilePath::StringType(),
      web_contents->owner_window()->GetNativeWindow(), NULL);

  select_file_types_.reset();
}

// This method is called when we receive the last callback from the file chooser
// dialog or if the renderer was destroyed. Perform any cleanup and release the
// reference we added in RunFileChooser().
void FileSelectHelper::RunFileChooserEnd() {
  // If there are temporary files, then this instance needs to stick around
  // until web_contents_ is destroyed, so that this instance can delete the
  // temporary files.
  if (!temporary_files_.empty())
    return;

  if (listener_)
    listener_->FileSelectionCanceled();
  render_frame_host_ = nullptr;
  web_contents_ = nullptr;
  Release();
}

void FileSelectHelper::EnumerateDirectoryImpl(
    content::WebContents* tab,
    scoped_refptr<content::FileSelectListener> listener,
    const base::FilePath& path) {
  DCHECK(listener);
  DCHECK(!listener_);
  dialog_type_ = ui::SelectFileDialog::SELECT_NONE;
  web_contents_ = tab;
  listener_ = std::move(listener);
  // Because this class returns notifications to the RenderViewHost, it is
  // difficult for callers to know how long to keep a reference to this
  // instance. We AddRef() here to keep the instance alive after we return
  // to the caller, until the last callback is received from the enumeration
  // code. At that point, we must call EnumerateDirectoryEnd().
  AddRef();
  StartNewEnumeration(path);
}

// This method is called when we receive the last callback from the enumeration
// code. Perform any cleanup and release the reference we added in
// EnumerateDirectoryImpl().
void FileSelectHelper::EnumerateDirectoryEnd() {
  Release();
>>>>>>> 34769dd9
}

void FileSelectHelper::RenderWidgetHostDestroyed(
    content::RenderWidgetHost* widget_host) {
  render_frame_host_ = nullptr;
  DCHECK(observation_.IsObservingSource(widget_host));
  observation_.Reset();
}

void FileSelectHelper::RenderFrameHostChanged(
    content::RenderFrameHost* old_host,
    content::RenderFrameHost* new_host) {
  if (!render_frame_host_)
    return;
  // The |old_host| and its children are now pending deletion. Do not give them
  // file access past this point.
  for (content::RenderFrameHost* host = render_frame_host_; host;
       host = host->GetParentOrOuterDocument()) {
    if (host == old_host) {
      render_frame_host_ = nullptr;
      return;
    }
  }
}

void FileSelectHelper::RenderFrameDeleted(
    content::RenderFrameHost* render_frame_host) {
  if (render_frame_host == render_frame_host_)
    render_frame_host_ = nullptr;
}

void FileSelectHelper::WebContentsDestroyed() {
  render_frame_host_ = nullptr;
  web_contents_ = nullptr;
  CleanUp();
}

// static
bool FileSelectHelper::IsAcceptTypeValid(const std::string& accept_type) {
  // TODO(raymes): This only does some basic checks, extend to test more cases.
  // A 1 character accept type will always be invalid (either a "." in the case
  // of an extension or a "/" in the case of a MIME type).
  std::string unused;
  if (accept_type.length() <= 1 ||
      base::ToLowerASCII(accept_type) != accept_type ||
      base::TrimWhitespaceASCII(accept_type, base::TRIM_ALL, &unused) !=
          base::TRIM_NONE) {
    return false;
  }
  return true;
}

// static
base::FilePath FileSelectHelper::GetSanitizedFileName(
    const base::FilePath& suggested_filename) {
  if (suggested_filename.empty())
    return base::FilePath();
  return net::GenerateFileName(
      GURL(), std::string(), std::string(), suggested_filename.AsUTF8Unsafe(),
      std::string(), l10n_util::GetStringUTF8(IDS_DEFAULT_DOWNLOAD_FILENAME));
}<|MERGE_RESOLUTION|>--- conflicted
+++ resolved
@@ -261,42 +261,7 @@
 bool FileSelectHelper::AbortIfWebContentsDestroyed() {
   if (render_frame_host_ == nullptr || web_contents_ == nullptr) {
     RunFileChooserEnd();
-<<<<<<< HEAD
-  } else {
-    std::vector<base::FilePath> paths;
-    if (result.Get("filePaths", &paths)) {
-      std::vector<ui::SelectedFileInfo> files =
-          ui::FilePathListToSelectedFileInfoList(paths);
-      // If we are uploading a folder we need to enumerate its contents
-      if (mode_ == FileChooserParams::Mode::kUploadFolder && !paths.empty()) {
-        lister_base_dir_ = paths[0];
-        EnumerateDirectory();
-      } else {
-#if defined(OS_MAC)
-        base::ThreadPool::PostTask(
-            FROM_HERE,
-            {base::MayBlock(),
-             base::TaskShutdownBehavior::CONTINUE_ON_SHUTDOWN},
-            base::BindOnce(&FileSelectHelper::ProcessSelectedFilesMac,
-                           base::Unretained(this), files));
-#else
-        ConvertToFileChooserFileInfoList(files);
-#endif
-      }
-
-      if (render_frame_host_ && !paths.empty()) {
-        auto* browser_context = static_cast<electron::ElectronBrowserContext*>(
-            render_frame_host_->GetProcess()->GetBrowserContext());
-        browser_context->prefs()->SetFilePath(prefs::kSelectFileLastDirectory,
-                                              paths[0].DirName());
-      }
-#if !defined(OS_MAC)
-      RunFileChooserEnd();
-#endif
-    }
-=======
     return true;
->>>>>>> 34769dd9
   }
 
   return false;
@@ -389,20 +354,6 @@
                                      params.Clone());
 }
 
-<<<<<<< HEAD
-  if (!render_frame_host_ || canceled) {
-    RunFileChooserEnd();
-  } else {
-    base::FilePath path;
-    if (result.Get("filePath", &path)) {
-      file_info.push_back(FileChooserFileInfo::NewNativeFile(
-          NativeFileInfo::New(path, path.BaseName().AsUTF16Unsafe())));
-    }
-    // We should only call this if we have not cancelled the dialog.
-    OnFilesSelected(std::move(file_info), base::FilePath());
-    RunFileChooserEnd();
-  }
-=======
 // static
 void FileSelectHelper::EnumerateDirectory(
     content::WebContents* tab,
@@ -412,7 +363,6 @@
   // message.
   scoped_refptr<FileSelectHelper> file_select_helper(new FileSelectHelper());
   file_select_helper->EnumerateDirectoryImpl(tab, std::move(listener), path);
->>>>>>> 34769dd9
 }
 
 void FileSelectHelper::RunFileChooser(
@@ -505,8 +455,6 @@
       dialog_type_ = ui::SelectFileDialog::SELECT_OPEN_FILE;
       NOTREACHED();
   }
-<<<<<<< HEAD
-=======
 
   auto* web_contents = electron::api::WebContents::From(
       content::WebContents::FromRenderFrameHost(render_frame_host_));
@@ -569,7 +517,6 @@
 // EnumerateDirectoryImpl().
 void FileSelectHelper::EnumerateDirectoryEnd() {
   Release();
->>>>>>> 34769dd9
 }
 
 void FileSelectHelper::RenderWidgetHostDestroyed(
