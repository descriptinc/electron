--- conflicted
+++ resolved
@@ -95,48 +95,18 @@
     const device::mojom::SerialPortInfo& port,
     content::RenderFrameHost* render_frame_host) {
   base::Value value = PortInfoToValue(port);
-<<<<<<< HEAD
-  port_info_.insert({port.token, value.Clone()});
-
-  if (CanStorePersistentEntry(port)) {
-    auto* web_contents =
-        content::WebContents::FromRenderFrameHost(render_frame_host);
-    auto* permission_helper =
-        WebContentsPermissionHelper::FromWebContents(web_contents);
-    permission_helper->GrantSerialPortPermission(origin, std::move(value),
-                                                 render_frame_host);
-    return;
-  }
-
-  ephemeral_ports_[origin].insert(port.token);
-=======
   auto* web_contents =
       content::WebContents::FromRenderFrameHost(render_frame_host);
   auto* permission_helper =
       WebContentsPermissionHelper::FromWebContents(web_contents);
   permission_helper->GrantSerialPortPermission(origin, std::move(value),
                                                render_frame_host);
->>>>>>> 34769dd9
 }
 
 bool SerialChooserContext::HasPortPermission(
     const url::Origin& origin,
     const device::mojom::SerialPortInfo& port,
     content::RenderFrameHost* render_frame_host) {
-<<<<<<< HEAD
-  auto it = ephemeral_ports_.find(origin);
-  if (it != ephemeral_ports_.end()) {
-    const std::set<base::UnguessableToken> ports = it->second;
-    if (base::Contains(ports, port.token))
-      return true;
-  }
-
-  if (!CanStorePersistentEntry(port)) {
-    return false;
-  }
-
-=======
->>>>>>> 34769dd9
   auto* web_contents =
       content::WebContents::FromRenderFrameHost(render_frame_host);
   auto* permission_helper =
@@ -206,11 +176,6 @@
     device::mojom::SerialPortInfoPtr port) {
   for (auto& observer : port_observer_list_)
     observer.OnPortRemoved(*port);
-<<<<<<< HEAD
-
-  port_info_.erase(port->token);
-=======
->>>>>>> 34769dd9
 }
 
 void SerialChooserContext::EnsurePortManagerConnection() {
