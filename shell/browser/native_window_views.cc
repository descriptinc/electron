// Copyright (c) 2014 GitHub, Inc.
// Use of this source code is governed by the MIT license that can be
// found in the LICENSE file.

#include "shell/browser/native_window_views.h"

#if defined(OS_WIN)
#include <wrl/client.h>
#endif

#include <memory>
#include <utility>
#include <vector>

#include "base/cxx17_backports.h"
#include "base/stl_util.h"
#include "base/strings/utf_string_conversions.h"
#include "content/public/browser/browser_thread.h"
#include "content/public/browser/desktop_media_id.h"
#include "shell/browser/api/electron_api_web_contents.h"
#include "shell/browser/native_browser_view_views.h"
#include "shell/browser/native_window_features.h"
#include "shell/browser/ui/drag_util.h"
#include "shell/browser/ui/inspectable_web_contents.h"
#include "shell/browser/ui/inspectable_web_contents_view.h"
#include "shell/browser/ui/views/root_view.h"
#include "shell/browser/web_contents_preferences.h"
#include "shell/browser/web_view_manager.h"
#include "shell/browser/window_list.h"
#include "shell/common/electron_constants.h"
#include "shell/common/gin_converters/image_converter.h"
#include "shell/common/gin_helper/dictionary.h"
#include "shell/common/options_switches.h"
#include "ui/aura/window_tree_host.h"
#include "ui/base/hit_test.h"
#include "ui/gfx/image/image.h"
#include "ui/gfx/native_widget_types.h"
#include "ui/views/background.h"
#include "ui/views/controls/webview/unhandled_keyboard_event_handler.h"
#include "ui/views/controls/webview/webview.h"
#include "ui/views/widget/native_widget_private.h"
#include "ui/views/widget/widget.h"
#include "ui/views/window/client_view.h"
#include "ui/wm/core/shadow_types.h"
#include "ui/wm/core/window_util.h"

#if defined(OS_LINUX)
#include "base/strings/string_util.h"
#include "shell/browser/browser.h"
#include "shell/browser/linux/unity_service.h"
#include "shell/browser/ui/electron_desktop_window_tree_host_linux.h"
#include "shell/browser/ui/views/client_frame_view_linux.h"
#include "shell/browser/ui/views/frameless_view.h"
#include "shell/browser/ui/views/native_frame_view.h"
#include "ui/views/widget/desktop_aura/desktop_native_widget_aura.h"
#include "ui/views/window/native_frame_view.h"

#if defined(USE_X11)
#include "shell/browser/ui/views/global_menu_bar_x11.h"
#include "shell/browser/ui/x/event_disabler.h"
#include "shell/browser/ui/x/window_state_watcher.h"
#include "shell/browser/ui/x/x_window_utils.h"
#include "ui/base/x/x11_util.h"
#include "ui/gfx/x/shape.h"
#include "ui/gfx/x/x11_atom_cache.h"
#include "ui/gfx/x/xproto.h"
#include "ui/gfx/x/xproto_util.h"
#endif

#if defined(USE_OZONE) || defined(USE_X11)
#include "ui/base/ui_base_features.h"
#endif

#elif defined(OS_WIN)
#include "base/win/win_util.h"
<<<<<<< HEAD
#include "extensions/common/image_util.h"
=======
#include "content/public/common/color_parser.h"
>>>>>>> 34769dd9
#include "shell/browser/ui/views/win_frame_view.h"
#include "shell/browser/ui/win/electron_desktop_native_widget_aura.h"
#include "skia/ext/skia_utils_win.h"
#include "ui/base/win/shell.h"
#include "ui/display/screen.h"
#include "ui/display/win/screen_win.h"
#include "ui/gfx/color_utils.h"
<<<<<<< HEAD
#include "ui/views/widget/desktop_aura/desktop_native_widget_aura.h"
=======
>>>>>>> 34769dd9
#endif

namespace electron {

#if defined(OS_WIN)

// Similar to the ones in display::win::ScreenWin, but with rounded values
// These help to avoid problems that arise from unresizable windows where the
// original ceil()-ed values can cause calculation errors, since converting
// both ways goes through a ceil() call. Related issue: #15816
gfx::Rect ScreenToDIPRect(HWND hwnd, const gfx::Rect& pixel_bounds) {
  float scale_factor = display::win::ScreenWin::GetScaleFactorForHWND(hwnd);
  gfx::Rect dip_rect = ScaleToRoundedRect(pixel_bounds, 1.0f / scale_factor);
  dip_rect.set_origin(
      display::win::ScreenWin::ScreenToDIPRect(hwnd, pixel_bounds).origin());
  return dip_rect;
}

#endif

namespace {

#if defined(OS_WIN)
const LPCWSTR kUniqueTaskBarClassName = L"Shell_TrayWnd";

void FlipWindowStyle(HWND handle, bool on, DWORD flag) {
  DWORD style = ::GetWindowLong(handle, GWL_STYLE);
  if (on)
    style |= flag;
  else
    style &= ~flag;
  ::SetWindowLong(handle, GWL_STYLE, style);
  // Window's frame styles are cached so we need to call SetWindowPos
  // with the SWP_FRAMECHANGED flag to update cache properly.
  ::SetWindowPos(handle, 0, 0, 0, 0, 0,  // ignored
                 SWP_FRAMECHANGED | SWP_NOMOVE | SWP_NOSIZE | SWP_NOZORDER |
                     SWP_NOACTIVATE | SWP_NOOWNERZORDER);
}

gfx::Rect DIPToScreenRect(HWND hwnd, const gfx::Rect& pixel_bounds) {
  float scale_factor = display::win::ScreenWin::GetScaleFactorForHWND(hwnd);
  gfx::Rect screen_rect = ScaleToRoundedRect(pixel_bounds, scale_factor);
  screen_rect.set_origin(
      display::win::ScreenWin::DIPToScreenRect(hwnd, pixel_bounds).origin());
  return screen_rect;
}

#endif

class NativeWindowClientView : public views::ClientView {
 public:
  NativeWindowClientView(views::Widget* widget,
                         views::View* root_view,
                         NativeWindowViews* window)
      : views::ClientView(widget, root_view), window_(window) {}
  ~NativeWindowClientView() override = default;

  // disable copy
  NativeWindowClientView(const NativeWindowClientView&) = delete;
  NativeWindowClientView& operator=(const NativeWindowClientView&) = delete;

  views::CloseRequestResult OnWindowCloseRequested() override {
    window_->NotifyWindowCloseButtonClicked();
    return views::CloseRequestResult::kCannotClose;
  }

 private:
  NativeWindowViews* window_;
};

}  // namespace

NativeWindowViews::NativeWindowViews(const gin_helper::Dictionary& options,
                                     NativeWindow* parent)
    : NativeWindow(options, parent),
      root_view_(std::make_unique<RootView>(this)),
      keyboard_event_handler_(
          std::make_unique<views::UnhandledKeyboardEventHandler>()) {
  options.Get(options::kTitle, &title_);

  bool menu_bar_autohide;
  if (options.Get(options::kAutoHideMenuBar, &menu_bar_autohide))
    root_view_->SetAutoHideMenuBar(menu_bar_autohide);

#if defined(OS_WIN)
  // On Windows we rely on the CanResize() to indicate whether window can be
  // resized, and it should be set before window is created.
  options.Get(options::kResizable, &resizable_);
  options.Get(options::kMinimizable, &minimizable_);
  options.Get(options::kMaximizable, &maximizable_);

  // Transparent window must not have thick frame.
  options.Get("thickFrame", &thick_frame_);
  if (transparent())
    thick_frame_ = false;

  overlay_button_color_ = color_utils::GetSysSkColor(COLOR_BTNFACE);
  overlay_symbol_color_ = color_utils::GetSysSkColor(COLOR_BTNTEXT);

  v8::Local<v8::Value> titlebar_overlay;
  if (options.Get(options::ktitleBarOverlay, &titlebar_overlay) &&
      titlebar_overlay->IsObject()) {
    v8::Isolate* isolate = JavascriptEnvironment::GetIsolate();
    gin_helper::Dictionary titlebar_overlay_obj =
        gin::Dictionary::CreateEmpty(isolate);
    options.Get(options::ktitleBarOverlay, &titlebar_overlay_obj);

    std::string overlay_color_string;
    if (titlebar_overlay_obj.Get(options::kOverlayButtonColor,
                                 &overlay_color_string)) {
<<<<<<< HEAD
      bool success = extensions::image_util::ParseCssColorString(
          overlay_color_string, &overlay_button_color_);
=======
      bool success = content::ParseCssColorString(overlay_color_string,
                                                  &overlay_button_color_);
>>>>>>> 34769dd9
      DCHECK(success);
    }

    std::string overlay_symbol_color_string;
    if (titlebar_overlay_obj.Get(options::kOverlaySymbolColor,
                                 &overlay_symbol_color_string)) {
<<<<<<< HEAD
      bool success = extensions::image_util::ParseCssColorString(
          overlay_symbol_color_string, &overlay_symbol_color_);
=======
      bool success = content::ParseCssColorString(overlay_symbol_color_string,
                                                  &overlay_symbol_color_);
>>>>>>> 34769dd9
      DCHECK(success);
    }
  }

  if (title_bar_style_ != TitleBarStyle::kNormal)
    set_has_frame(false);
#endif

  if (enable_larger_than_screen())
    // We need to set a default maximum window size here otherwise Windows
    // will not allow us to resize the window larger than scree.
    // Setting directly to INT_MAX somehow doesn't work, so we just divide
    // by 10, which should still be large enough.
    SetContentSizeConstraints(extensions::SizeConstraints(
        gfx::Size(), gfx::Size(INT_MAX / 10, INT_MAX / 10)));

  int width = 800, height = 600;
  options.Get(options::kWidth, &width);
  options.Get(options::kHeight, &height);
  gfx::Rect bounds(0, 0, width, height);
  widget_size_ = bounds.size();

  widget()->AddObserver(this);

  views::Widget::InitParams params;
  params.ownership = views::Widget::InitParams::WIDGET_OWNS_NATIVE_WIDGET;
  params.bounds = bounds;
  params.delegate = this;
  params.type = views::Widget::InitParams::TYPE_WINDOW;
  params.remove_standard_frame = !has_frame() || has_client_frame();

  // If a client frame, we need to draw our own shadows.
  if (transparent() || has_client_frame())
    params.opacity = views::Widget::InitParams::WindowOpacity::kTranslucent;

  // The given window is most likely not rectangular since it uses
  // transparency and has no standard frame, don't show a shadow for it.
  if (transparent() && !has_frame())
    params.shadow_type = views::Widget::InitParams::ShadowType::kNone;

  bool focusable;
  if (options.Get(options::kFocusable, &focusable) && !focusable)
    params.activatable = views::Widget::InitParams::Activatable::kNo;

#if defined(OS_WIN)
  if (parent)
    params.parent = parent->GetNativeWindow();

  params.native_widget = new ElectronDesktopNativeWidgetAura(this);
#elif defined(OS_LINUX)
  std::string name = Browser::Get()->GetName();
  // Set WM_WINDOW_ROLE.
  params.wm_role_name = "browser-window";
  // Set WM_CLASS.
  params.wm_class_name = base::ToLowerASCII(name);
  params.wm_class_class = name;

  if (base::FeatureList::IsEnabled(features::kWaylandWindowDecorations)) {
    auto* native_widget = new views::DesktopNativeWidgetAura(widget());
    params.native_widget = native_widget;
    params.desktop_window_tree_host =
        new ElectronDesktopWindowTreeHostLinux(this, native_widget);
  }
#endif

  widget()->Init(std::move(params));
  SetCanResize(resizable_);

  bool fullscreen = false;
  options.Get(options::kFullscreen, &fullscreen);

  std::string window_type;
  options.Get(options::kType, &window_type);

#if defined(USE_X11)
  // Start monitoring window states.
  window_state_watcher_ = std::make_unique<WindowStateWatcher>(this);

  // Set _GTK_THEME_VARIANT to dark if we have "dark-theme" option set.
  bool use_dark_theme = false;
  if (options.Get(options::kDarkTheme, &use_dark_theme) && use_dark_theme) {
    SetGTKDarkThemeEnabled(use_dark_theme);
  }
#endif

#if defined(OS_LINUX)
  if (parent)
    SetParentWindow(parent);
#endif

#if defined(USE_X11)
  // Before the window is mapped the SetWMSpecState can not work, so we have
  // to manually set the _NET_WM_STATE.
  std::vector<x11::Atom> state_atom_list;
  bool skip_taskbar = false;
  if (options.Get(options::kSkipTaskbar, &skip_taskbar) && skip_taskbar) {
    state_atom_list.push_back(x11::GetAtom("_NET_WM_STATE_SKIP_TASKBAR"));
  }

  // Before the window is mapped, there is no SHOW_FULLSCREEN_STATE.
  if (fullscreen) {
    state_atom_list.push_back(x11::GetAtom("_NET_WM_STATE_FULLSCREEN"));
  }

  if (parent) {
    // Force using dialog type for child window.
    window_type = "dialog";

    // Modal window needs the _NET_WM_STATE_MODAL hint.
    if (is_modal())
      state_atom_list.push_back(x11::GetAtom("_NET_WM_STATE_MODAL"));
  }

  if (!state_atom_list.empty())
    SetArrayProperty(static_cast<x11::Window>(GetAcceleratedWidget()),
                     x11::GetAtom("_NET_WM_STATE"), x11::Atom::ATOM,
                     state_atom_list);

  // Set the _NET_WM_WINDOW_TYPE.
  if (!window_type.empty())
    SetWindowType(static_cast<x11::Window>(GetAcceleratedWidget()),
                  window_type);
#endif

#if defined(OS_WIN)
  if (!has_frame()) {
    // Set Window style so that we get a minimize and maximize animation when
    // frameless.
    DWORD frame_style = WS_CAPTION | WS_OVERLAPPED;
    if (resizable_)
      frame_style |= WS_THICKFRAME;
    if (minimizable_)
      frame_style |= WS_MINIMIZEBOX;
    if (maximizable_)
      frame_style |= WS_MAXIMIZEBOX;
    // We should not show a frame for transparent window.
    if (!thick_frame_)
      frame_style &= ~(WS_THICKFRAME | WS_CAPTION);
    ::SetWindowLong(GetAcceleratedWidget(), GWL_STYLE, frame_style);
  }

  LONG ex_style = ::GetWindowLong(GetAcceleratedWidget(), GWL_EXSTYLE);
  if (window_type == "toolbar")
    ex_style |= WS_EX_TOOLWINDOW;
  ::SetWindowLong(GetAcceleratedWidget(), GWL_EXSTYLE, ex_style);
#endif

  if (has_frame() && !has_client_frame()) {
    // TODO(zcbenz): This was used to force using native frame on Windows 2003,
    // we should check whether setting it in InitParams can work.
    widget()->set_frame_type(views::Widget::FrameType::kForceNative);
    widget()->FrameTypeChanged();
#if defined(OS_WIN)
    // thickFrame also works for normal window.
    if (!thick_frame_)
      FlipWindowStyle(GetAcceleratedWidget(), false, WS_THICKFRAME);
#endif
  }

  // Default content view.
  SetContentView(new views::View());

  gfx::Size size = bounds.size();
  if (has_frame() &&
      options.Get(options::kUseContentSize, &use_content_size_) &&
      use_content_size_)
    size = ContentBoundsToWindowBounds(gfx::Rect(size)).size();

  widget()->CenterWindow(size);

#if defined(OS_WIN)
  // Save initial window state.
  if (fullscreen)
    last_window_state_ = ui::SHOW_STATE_FULLSCREEN;
  else
    last_window_state_ = ui::SHOW_STATE_NORMAL;
#endif

  // Listen to mouse events.
  aura::Window* window = GetNativeWindow();
  if (window)
    window->AddPreTargetHandler(this);

#if defined(OS_LINUX)
  // On linux after the widget is initialized we might have to force set the
  // bounds if the bounds are smaller than the current display
  SetBounds(gfx::Rect(GetPosition(), bounds.size()), false);
#endif

  SetOwnedByWidget(false);
  RegisterDeleteDelegateCallback(base::BindOnce(
      [](NativeWindowViews* window) {
        if (window->is_modal() && window->parent()) {
          auto* parent = window->parent();
          // Enable parent window after current window gets closed.
          static_cast<NativeWindowViews*>(parent)->DecrementChildModals();
          // Focus on parent window.
          parent->Focus(true);
        }

        window->NotifyWindowClosed();
      },
      this));
}

NativeWindowViews::~NativeWindowViews() {
  widget()->RemoveObserver(this);

#if defined(OS_WIN)
  // Disable mouse forwarding to relinquish resources, should any be held.
  SetForwardMouseMessages(false);
#endif

  aura::Window* window = GetNativeWindow();
  if (window)
    window->RemovePreTargetHandler(this);
}

void NativeWindowViews::SetGTKDarkThemeEnabled(bool use_dark_theme) {
#if defined(USE_X11)
  const std::string color = use_dark_theme ? "dark" : "light";
  x11::SetStringProperty(static_cast<x11::Window>(GetAcceleratedWidget()),
                         x11::GetAtom("_GTK_THEME_VARIANT"),
                         x11::GetAtom("UTF8_STRING"), color);
#endif
}

void NativeWindowViews::SetContentView(views::View* view) {
  if (content_view()) {
    root_view_->RemoveChildView(content_view());
  }
  set_content_view(view);
  focused_view_ = view;
  root_view_->AddChildView(content_view());
  root_view_->Layout();
}

void NativeWindowViews::Close() {
  if (!IsClosable()) {
    WindowList::WindowCloseCancelled(this);
    return;
  }

  widget()->Close();
}

void NativeWindowViews::CloseImmediately() {
  widget()->CloseNow();
}

void NativeWindowViews::Focus(bool focus) {
  // For hidden window focus() should do nothing.
  if (!IsVisible())
    return;

  if (focus) {
    widget()->Activate();
  } else {
    widget()->Deactivate();
  }
}

bool NativeWindowViews::IsFocused() {
  return widget()->IsActive();
}

void NativeWindowViews::Show() {
  if (is_modal() && NativeWindow::parent() &&
      !widget()->native_widget_private()->IsVisible())
    static_cast<NativeWindowViews*>(parent())->IncrementChildModals();

  widget()->native_widget_private()->Show(GetRestoredState(), gfx::Rect());

  // explicitly focus the window
  widget()->Activate();

  NotifyWindowShow();

#if defined(USE_X11)
  if (global_menu_bar_)
    global_menu_bar_->OnWindowMapped();
#endif
}

void NativeWindowViews::ShowInactive() {
  widget()->ShowInactive();

  NotifyWindowShow();

#if defined(USE_X11)
  if (global_menu_bar_)
    global_menu_bar_->OnWindowMapped();
#endif
}

void NativeWindowViews::Hide() {
  if (is_modal() && NativeWindow::parent())
    static_cast<NativeWindowViews*>(parent())->DecrementChildModals();

  widget()->Hide();

  NotifyWindowHide();

#if defined(USE_X11)
  if (global_menu_bar_)
    global_menu_bar_->OnWindowUnmapped();
#endif

#if defined(OS_WIN)
  // When the window is removed from the taskbar via win.hide(),
  // the thumbnail buttons need to be set up again.
  // Ensure that when the window is hidden,
  // the taskbar host is notified that it should re-add them.
  taskbar_host_.SetThumbarButtonsAdded(false);
#endif
}

bool NativeWindowViews::IsVisible() {
  return widget()->IsVisible();
}

bool NativeWindowViews::IsEnabled() {
#if defined(OS_WIN)
  return ::IsWindowEnabled(GetAcceleratedWidget());
#elif defined(OS_LINUX)
#if defined(USE_X11)
  return !event_disabler_.get();
#endif
  NOTIMPLEMENTED();
  return true;
#endif
}

void NativeWindowViews::IncrementChildModals() {
  num_modal_children_++;
  SetEnabledInternal(ShouldBeEnabled());
}

void NativeWindowViews::DecrementChildModals() {
  if (num_modal_children_ > 0) {
    num_modal_children_--;
  }
  SetEnabledInternal(ShouldBeEnabled());
}

void NativeWindowViews::SetEnabled(bool enable) {
  if (enable != is_enabled_) {
    is_enabled_ = enable;
    SetEnabledInternal(ShouldBeEnabled());
  }
}

bool NativeWindowViews::ShouldBeEnabled() {
  return is_enabled_ && (num_modal_children_ == 0);
}

void NativeWindowViews::SetEnabledInternal(bool enable) {
  if (enable && IsEnabled()) {
    return;
  } else if (!enable && !IsEnabled()) {
    return;
  }

#if defined(OS_WIN)
  ::EnableWindow(GetAcceleratedWidget(), enable);
#elif defined(USE_X11)
  views::DesktopWindowTreeHostPlatform* tree_host =
      views::DesktopWindowTreeHostLinux::GetHostForWidget(
          GetAcceleratedWidget());
  if (enable) {
    tree_host->RemoveEventRewriter(event_disabler_.get());
    event_disabler_.reset();
  } else {
    event_disabler_ = std::make_unique<EventDisabler>();
    tree_host->AddEventRewriter(event_disabler_.get());
  }
#endif
}

#if defined(OS_LINUX)
void NativeWindowViews::Maximize() {
  if (IsVisible())
    widget()->Maximize();
  else
    widget()->native_widget_private()->Show(ui::SHOW_STATE_MAXIMIZED,
                                            gfx::Rect());
}
#endif

void NativeWindowViews::Unmaximize() {
  if (IsMaximized()) {
#if defined(OS_WIN)
    if (transparent()) {
      SetBounds(restore_bounds_, false);
      NotifyWindowUnmaximize();
      return;
    }
#endif

    widget()->Restore();
  }
}

bool NativeWindowViews::IsMaximized() {
  if (widget()->IsMaximized()) {
    return true;
  } else {
#if defined(OS_WIN)
    if (transparent()) {
      // Compare the size of the window with the size of the display
      auto display = display::Screen::GetScreen()->GetDisplayNearestWindow(
          GetNativeWindow());
      // Maximized if the window is the same dimensions and placement as the
      // display
      return GetBounds() == display.work_area();
    }
#endif

    return false;
  }
}

void NativeWindowViews::Minimize() {
  if (IsVisible())
    widget()->Minimize();
  else
    widget()->native_widget_private()->Show(ui::SHOW_STATE_MINIMIZED,
                                            gfx::Rect());
}

void NativeWindowViews::Restore() {
  widget()->Restore();
}

bool NativeWindowViews::IsMinimized() {
  return widget()->IsMinimized();
}

void NativeWindowViews::SetFullScreen(bool fullscreen) {
  if (!IsFullScreenable())
    return;

#if defined(OS_WIN)
  // There is no native fullscreen state on Windows.
  bool leaving_fullscreen = IsFullscreen() && !fullscreen;

  if (fullscreen) {
    last_window_state_ = ui::SHOW_STATE_FULLSCREEN;
    NotifyWindowEnterFullScreen();
  } else {
    last_window_state_ = ui::SHOW_STATE_NORMAL;
    NotifyWindowLeaveFullScreen();
  }

  // For window without WS_THICKFRAME style, we can not call SetFullscreen().
  // This path will be used for transparent windows as well.
  if (!thick_frame_) {
    if (fullscreen) {
      restore_bounds_ = GetBounds();
      auto display =
          display::Screen::GetScreen()->GetDisplayNearestPoint(GetPosition());
      SetBounds(display.bounds(), false);
    } else {
      SetBounds(restore_bounds_, false);
    }
    return;
  }

  // We set the new value after notifying, so we can handle the size event
  // correctly.
  widget()->SetFullscreen(fullscreen);

  // If restoring from fullscreen and the window isn't visible, force visible,
  // else a non-responsive window shell could be rendered.
  // (this situation may arise when app starts with fullscreen: true)
  // Note: the following must be after "widget()->SetFullscreen(fullscreen);"
  if (leaving_fullscreen && !IsVisible())
    FlipWindowStyle(GetAcceleratedWidget(), true, WS_VISIBLE);
#else
  if (IsVisible())
    widget()->SetFullscreen(fullscreen);
  else if (fullscreen)
    widget()->native_widget_private()->Show(ui::SHOW_STATE_FULLSCREEN,
                                            gfx::Rect());

  // Auto-hide menubar when in fullscreen.
  if (fullscreen)
    SetMenuBarVisibility(false);
  else
    SetMenuBarVisibility(!IsMenuBarAutoHide());
#endif
}

bool NativeWindowViews::IsFullscreen() const {
  return widget()->IsFullscreen();
}

void NativeWindowViews::SetBounds(const gfx::Rect& bounds, bool animate) {
#if defined(OS_WIN) || defined(OS_LINUX)
  // On Linux and Windows the minimum and maximum size should be updated with
  // window size when window is not resizable.
  if (!resizable_) {
    SetMaximumSize(bounds.size());
    SetMinimumSize(bounds.size());
  }
#endif

  widget()->SetBounds(bounds);
}

gfx::Rect NativeWindowViews::GetBounds() {
#if defined(OS_WIN)
  if (IsMinimized())
    return widget()->GetRestoredBounds();
#endif

  return widget()->GetWindowBoundsInScreen();
}

gfx::Rect NativeWindowViews::GetContentBounds() {
  return content_view() ? content_view()->GetBoundsInScreen() : gfx::Rect();
}

gfx::Size NativeWindowViews::GetContentSize() {
#if defined(OS_WIN)
  if (IsMinimized())
    return NativeWindow::GetContentSize();
#endif

  return content_view() ? content_view()->size() : gfx::Size();
}

gfx::Rect NativeWindowViews::GetNormalBounds() {
  return widget()->GetRestoredBounds();
}

void NativeWindowViews::SetContentSizeConstraints(
    const extensions::SizeConstraints& size_constraints) {
  NativeWindow::SetContentSizeConstraints(size_constraints);
#if defined(OS_WIN)
  // Changing size constraints would force adding the WS_THICKFRAME style, so
  // do nothing if thickFrame is false.
  if (!thick_frame_)
    return;
#endif
  // widget_delegate() is only available after Init() is called, we make use of
  // this to determine whether native widget has initialized.
  if (widget() && widget()->widget_delegate())
    widget()->OnSizeConstraintsChanged();
  if (resizable_)
    old_size_constraints_ = size_constraints;
}

void NativeWindowViews::SetResizable(bool resizable) {
  if (resizable != resizable_) {
    // On Linux there is no "resizable" property of a window, we have to set
    // both the minimum and maximum size to the window size to achieve it.
    if (resizable) {
      SetContentSizeConstraints(old_size_constraints_);
      SetMaximizable(maximizable_);
    } else {
      old_size_constraints_ = GetContentSizeConstraints();
      resizable_ = false;
      gfx::Size content_size = GetContentSize();
      SetContentSizeConstraints(
          extensions::SizeConstraints(content_size, content_size));
    }
  }
#if defined(OS_WIN)
  if (has_frame() && thick_frame_)
    FlipWindowStyle(GetAcceleratedWidget(), resizable, WS_THICKFRAME);
#endif
  resizable_ = resizable;
  SetCanResize(resizable_);
}

bool NativeWindowViews::MoveAbove(const std::string& sourceId) {
  const content::DesktopMediaID id = content::DesktopMediaID::Parse(sourceId);
  if (id.type != content::DesktopMediaID::TYPE_WINDOW)
    return false;

#if defined(OS_WIN)
  const HWND otherWindow = reinterpret_cast<HWND>(id.id);
  if (!::IsWindow(otherWindow))
    return false;

  ::SetWindowPos(GetAcceleratedWidget(), GetWindow(otherWindow, GW_HWNDPREV), 0,
                 0, 0, 0,
                 SWP_NOACTIVATE | SWP_NOMOVE | SWP_NOSIZE | SWP_SHOWWINDOW);
#elif defined(USE_X11)
  if (!IsWindowValid(static_cast<x11::Window>(id.id)))
    return false;

  electron::MoveWindowAbove(static_cast<x11::Window>(GetAcceleratedWidget()),
                            static_cast<x11::Window>(id.id));
#endif

  return true;
}

void NativeWindowViews::MoveTop() {
// TODO(julien.isorce): fix chromium in order to use existing
// widget()->StackAtTop().
#if defined(OS_WIN)
  gfx::Point pos = GetPosition();
  gfx::Size size = GetSize();
  ::SetWindowPos(GetAcceleratedWidget(), HWND_TOP, pos.x(), pos.y(),
                 size.width(), size.height(),
                 SWP_NOACTIVATE | SWP_NOMOVE | SWP_NOSIZE | SWP_SHOWWINDOW);
#elif defined(USE_X11)
  electron::MoveWindowToForeground(
      static_cast<x11::Window>(GetAcceleratedWidget()));
#endif
}

bool NativeWindowViews::IsResizable() {
#if defined(OS_WIN)
  if (has_frame())
    return ::GetWindowLong(GetAcceleratedWidget(), GWL_STYLE) & WS_THICKFRAME;
#endif
  return resizable_;
}

void NativeWindowViews::SetAspectRatio(double aspect_ratio,
                                       const gfx::Size& extra_size) {
  NativeWindow::SetAspectRatio(aspect_ratio, extra_size);
  gfx::SizeF aspect(aspect_ratio, 1.0);
  // Scale up because SetAspectRatio() truncates aspect value to int
  aspect.Scale(100);

  widget()->SetAspectRatio(aspect);
}

void NativeWindowViews::SetMovable(bool movable) {
  movable_ = movable;
}

bool NativeWindowViews::IsMovable() {
#if defined(OS_WIN)
  return movable_;
#else
  return true;  // Not implemented on Linux.
#endif
}

void NativeWindowViews::SetMinimizable(bool minimizable) {
#if defined(OS_WIN)
  FlipWindowStyle(GetAcceleratedWidget(), minimizable, WS_MINIMIZEBOX);
#endif
  minimizable_ = minimizable;
}

bool NativeWindowViews::IsMinimizable() {
#if defined(OS_WIN)
  return ::GetWindowLong(GetAcceleratedWidget(), GWL_STYLE) & WS_MINIMIZEBOX;
#else
  return true;  // Not implemented on Linux.
#endif
}

void NativeWindowViews::SetMaximizable(bool maximizable) {
#if defined(OS_WIN)
  FlipWindowStyle(GetAcceleratedWidget(), maximizable, WS_MAXIMIZEBOX);
#endif
  maximizable_ = maximizable;
}

bool NativeWindowViews::IsMaximizable() {
#if defined(OS_WIN)
  return ::GetWindowLong(GetAcceleratedWidget(), GWL_STYLE) & WS_MAXIMIZEBOX;
#else
  return true;  // Not implemented on Linux.
#endif
}

void NativeWindowViews::SetExcludedFromShownWindowsMenu(bool excluded) {}

bool NativeWindowViews::IsExcludedFromShownWindowsMenu() {
  // return false on unsupported platforms
  return false;
}

void NativeWindowViews::SetFullScreenable(bool fullscreenable) {
  fullscreenable_ = fullscreenable;
}

bool NativeWindowViews::IsFullScreenable() {
  return fullscreenable_;
}

void NativeWindowViews::SetClosable(bool closable) {
#if defined(OS_WIN)
  HMENU menu = GetSystemMenu(GetAcceleratedWidget(), false);
  if (closable) {
    EnableMenuItem(menu, SC_CLOSE, MF_BYCOMMAND | MF_ENABLED);
  } else {
    EnableMenuItem(menu, SC_CLOSE, MF_BYCOMMAND | MF_DISABLED | MF_GRAYED);
  }
#endif
}

bool NativeWindowViews::IsClosable() {
#if defined(OS_WIN)
  HMENU menu = GetSystemMenu(GetAcceleratedWidget(), false);
  MENUITEMINFO info;
  memset(&info, 0, sizeof(info));
  info.cbSize = sizeof(info);
  info.fMask = MIIM_STATE;
  if (!GetMenuItemInfo(menu, SC_CLOSE, false, &info)) {
    return false;
  }
  return !(info.fState & MFS_DISABLED);
#elif defined(OS_LINUX)
  return true;
#endif
}

void NativeWindowViews::SetAlwaysOnTop(ui::ZOrderLevel z_order,
                                       const std::string& level,
                                       int relativeLevel) {
  bool level_changed = z_order != widget()->GetZOrderLevel();
  widget()->SetZOrderLevel(z_order);

#if defined(OS_WIN)
  // Reset the placement flag.
  behind_task_bar_ = false;
  if (z_order != ui::ZOrderLevel::kNormal) {
    // On macOS the window is placed behind the Dock for the following levels.
    // Re-use the same names on Windows to make it easier for the user.
    static const std::vector<std::string> levels = {
        "floating", "torn-off-menu", "modal-panel", "main-menu", "status"};
    behind_task_bar_ = base::Contains(levels, level);
  }
#endif
  MoveBehindTaskBarIfNeeded();

  // This must be notified at the very end or IsAlwaysOnTop
  // will not yet have been updated to reflect the new status
  if (level_changed)
    NativeWindow::NotifyWindowAlwaysOnTopChanged();
}

ui::ZOrderLevel NativeWindowViews::GetZOrderLevel() {
  return widget()->GetZOrderLevel();
}

void NativeWindowViews::Center() {
  widget()->CenterWindow(GetSize());
}

void NativeWindowViews::Invalidate() {
  widget()->SchedulePaintInRect(gfx::Rect(GetBounds().size()));
}

void NativeWindowViews::SetTitle(const std::string& title) {
  title_ = title;
  widget()->UpdateWindowTitle();
}

std::string NativeWindowViews::GetTitle() {
  return title_;
}

void NativeWindowViews::FlashFrame(bool flash) {
#if defined(OS_WIN)
  // The Chromium's implementation has a bug stopping flash.
  if (!flash) {
    FLASHWINFO fwi;
    fwi.cbSize = sizeof(fwi);
    fwi.hwnd = GetAcceleratedWidget();
    fwi.dwFlags = FLASHW_STOP;
    fwi.uCount = 0;
    FlashWindowEx(&fwi);
    return;
  }
#endif
  widget()->FlashFrame(flash);
}

void NativeWindowViews::SetSkipTaskbar(bool skip) {
#if defined(OS_WIN)
  Microsoft::WRL::ComPtr<ITaskbarList> taskbar;
  if (FAILED(::CoCreateInstance(CLSID_TaskbarList, nullptr,
                                CLSCTX_INPROC_SERVER,
                                IID_PPV_ARGS(&taskbar))) ||
      FAILED(taskbar->HrInit()))
    return;
  if (skip) {
    taskbar->DeleteTab(GetAcceleratedWidget());
  } else {
    taskbar->AddTab(GetAcceleratedWidget());
    taskbar_host_.RestoreThumbarButtons(GetAcceleratedWidget());
  }
#elif defined(USE_X11)
  SetWMSpecState(static_cast<x11::Window>(GetAcceleratedWidget()), skip,
                 x11::GetAtom("_NET_WM_STATE_SKIP_TASKBAR"));
#endif
}

void NativeWindowViews::SetSimpleFullScreen(bool simple_fullscreen) {
  SetFullScreen(simple_fullscreen);
}

bool NativeWindowViews::IsSimpleFullScreen() {
  return IsFullscreen();
}

void NativeWindowViews::SetKiosk(bool kiosk) {
  SetFullScreen(kiosk);
}

bool NativeWindowViews::IsKiosk() {
  return IsFullscreen();
}

bool NativeWindowViews::IsTabletMode() const {
#if defined(OS_WIN)
  return base::win::IsWindows10TabletMode(GetAcceleratedWidget());
#else
  return false;
#endif
}

SkColor NativeWindowViews::GetBackgroundColor() {
  auto* background = root_view_->background();
  if (!background)
    return SK_ColorTRANSPARENT;
  return background->get_color();
}

void NativeWindowViews::SetBackgroundColor(SkColor background_color) {
  // web views' background color.
  root_view_->SetBackground(views::CreateSolidBackground(background_color));

#if defined(OS_WIN)
  // Set the background color of native window.
  HBRUSH brush = CreateSolidBrush(skia::SkColorToCOLORREF(background_color));
  ULONG_PTR previous_brush =
      SetClassLongPtr(GetAcceleratedWidget(), GCLP_HBRBACKGROUND,
                      reinterpret_cast<LONG_PTR>(brush));
  if (previous_brush)
    DeleteObject((HBRUSH)previous_brush);
  InvalidateRect(GetAcceleratedWidget(), NULL, 1);
#endif
}

void NativeWindowViews::SetHasShadow(bool has_shadow) {
  wm::SetShadowElevation(GetNativeWindow(),
                         has_shadow ? wm::kShadowElevationInactiveWindow
                                    : wm::kShadowElevationNone);
}

bool NativeWindowViews::HasShadow() {
  return GetNativeWindow()->GetProperty(wm::kShadowElevationKey) !=
         wm::kShadowElevationNone;
}

void NativeWindowViews::SetOpacity(const double opacity) {
#if defined(OS_WIN)
  const double boundedOpacity = base::clamp(opacity, 0.0, 1.0);
  HWND hwnd = GetAcceleratedWidget();
  if (!layered_) {
    LONG ex_style = ::GetWindowLong(hwnd, GWL_EXSTYLE);
    ex_style |= WS_EX_LAYERED;
    ::SetWindowLong(hwnd, GWL_EXSTYLE, ex_style);
    layered_ = true;
  }
  ::SetLayeredWindowAttributes(hwnd, 0, boundedOpacity * 255, LWA_ALPHA);
  opacity_ = boundedOpacity;
#else
  opacity_ = 1.0;  // setOpacity unsupported on Linux
#endif
}

double NativeWindowViews::GetOpacity() {
  return opacity_;
}

void NativeWindowViews::SetIgnoreMouseEvents(bool ignore, bool forward) {
#if defined(OS_WIN)
  LONG ex_style = ::GetWindowLong(GetAcceleratedWidget(), GWL_EXSTYLE);
  if (ignore)
    ex_style |= (WS_EX_TRANSPARENT | WS_EX_LAYERED);
  else
    ex_style &= ~(WS_EX_TRANSPARENT | WS_EX_LAYERED);
  if (layered_)
    ex_style |= WS_EX_LAYERED;
  ::SetWindowLong(GetAcceleratedWidget(), GWL_EXSTYLE, ex_style);

  // Forwarding is always disabled when not ignoring mouse messages.
  if (!ignore) {
    SetForwardMouseMessages(false);
  } else {
    SetForwardMouseMessages(forward);
  }
#elif defined(USE_X11)
  auto* connection = x11::Connection::Get();
  if (ignore) {
    x11::Rectangle r{0, 0, 1, 1};
    connection->shape().Rectangles({
        .operation = x11::Shape::So::Set,
        .destination_kind = x11::Shape::Sk::Input,
        .ordering = x11::ClipOrdering::YXBanded,
        .destination_window = static_cast<x11::Window>(GetAcceleratedWidget()),
        .rectangles = {r},
    });
  } else {
    connection->shape().Mask({
        .operation = x11::Shape::So::Set,
        .destination_kind = x11::Shape::Sk::Input,
        .destination_window = static_cast<x11::Window>(GetAcceleratedWidget()),
        .source_bitmap = x11::Pixmap::None,
    });
  }
#endif
}

void NativeWindowViews::SetContentProtection(bool enable) {
#if defined(OS_WIN)
  HWND hwnd = GetAcceleratedWidget();
  DWORD affinity = enable ? WDA_EXCLUDEFROMCAPTURE : WDA_NONE;
  ::SetWindowDisplayAffinity(hwnd, affinity);
  if (!layered_) {
    // Workaround to prevent black window on screen capture after hiding and
    // showing the BrowserWindow.
    LONG ex_style = ::GetWindowLong(hwnd, GWL_EXSTYLE);
    ex_style |= WS_EX_LAYERED;
    ::SetWindowLong(hwnd, GWL_EXSTYLE, ex_style);
    layered_ = true;
  }
#endif
}

void NativeWindowViews::SetFocusable(bool focusable) {
  widget()->widget_delegate()->SetCanActivate(focusable);
#if defined(OS_WIN)
  LONG ex_style = ::GetWindowLong(GetAcceleratedWidget(), GWL_EXSTYLE);
  if (focusable)
    ex_style &= ~WS_EX_NOACTIVATE;
  else
    ex_style |= WS_EX_NOACTIVATE;
  ::SetWindowLong(GetAcceleratedWidget(), GWL_EXSTYLE, ex_style);
  SetSkipTaskbar(!focusable);
  Focus(false);
#endif
}

bool NativeWindowViews::IsFocusable() {
  bool can_activate = widget()->widget_delegate()->CanActivate();
#if defined(OS_WIN)
  LONG ex_style = ::GetWindowLong(GetAcceleratedWidget(), GWL_EXSTYLE);
  bool no_activate = ex_style & WS_EX_NOACTIVATE;
  return !no_activate && can_activate;
#else
  return can_activate;
#endif
}

void NativeWindowViews::SetMenu(ElectronMenuModel* menu_model) {
#if defined(USE_X11)
  // Remove global menu bar.
  if (global_menu_bar_ && menu_model == nullptr) {
    global_menu_bar_.reset();
    root_view_->UnregisterAcceleratorsWithFocusManager();
    return;
  }

  // Use global application menu bar when possible.
  if (ShouldUseGlobalMenuBar()) {
    if (!global_menu_bar_)
      global_menu_bar_ = std::make_unique<GlobalMenuBarX11>(this);
    if (global_menu_bar_->IsServerStarted()) {
      root_view_->RegisterAcceleratorsWithFocusManager(menu_model);
      global_menu_bar_->SetMenu(menu_model);
      return;
    }
  }
#endif

  // Should reset content size when setting menu.
  gfx::Size content_size = GetContentSize();
  bool should_reset_size = use_content_size_ && has_frame() &&
                           !IsMenuBarAutoHide() &&
                           ((!!menu_model) != root_view_->HasMenu());

  root_view_->SetMenu(menu_model);

  if (should_reset_size) {
    // Enlarge the size constraints for the menu.
    int menu_bar_height = root_view_->GetMenuBarHeight();
    extensions::SizeConstraints constraints = GetContentSizeConstraints();
    if (constraints.HasMinimumSize()) {
      gfx::Size min_size = constraints.GetMinimumSize();
      min_size.set_height(min_size.height() + menu_bar_height);
      constraints.set_minimum_size(min_size);
    }
    if (constraints.HasMaximumSize()) {
      gfx::Size max_size = constraints.GetMaximumSize();
      max_size.set_height(max_size.height() + menu_bar_height);
      constraints.set_maximum_size(max_size);
    }
    SetContentSizeConstraints(constraints);

    // Resize the window to make sure content size is not changed.
    SetContentSize(content_size);
  }
}

void NativeWindowViews::AddBrowserView(NativeBrowserView* view) {
  if (!content_view())
    return;

  if (!view) {
    return;
  }

  add_browser_view(view);
  if (view->GetInspectableWebContentsView())
    content_view()->AddChildView(
        view->GetInspectableWebContentsView()->GetView());
}

void NativeWindowViews::RemoveBrowserView(NativeBrowserView* view) {
  if (!content_view())
    return;

  if (!view) {
    return;
  }

  if (view->GetInspectableWebContentsView())
    content_view()->RemoveChildView(
        view->GetInspectableWebContentsView()->GetView());
  remove_browser_view(view);
}

void NativeWindowViews::SetTopBrowserView(NativeBrowserView* view) {
  if (!content_view())
    return;

  if (!view) {
    return;
  }

  remove_browser_view(view);
  add_browser_view(view);

  if (view->GetInspectableWebContentsView())
    content_view()->ReorderChildView(
        view->GetInspectableWebContentsView()->GetView(), -1);
}

void NativeWindowViews::SetParentWindow(NativeWindow* parent) {
  NativeWindow::SetParentWindow(parent);

#if defined(USE_X11)
  x11::SetProperty(
      static_cast<x11::Window>(GetAcceleratedWidget()),
      x11::Atom::WM_TRANSIENT_FOR, x11::Atom::WINDOW,
      parent ? static_cast<x11::Window>(parent->GetAcceleratedWidget())
             : ui::GetX11RootWindow());
#elif defined(OS_WIN)
  // To set parentship between windows into Windows is better to play with the
  //  owner instead of the parent, as Windows natively seems to do if a parent
  //  is specified at window creation time.
  // For do this we must NOT use the ::SetParent function, instead we must use
  //  the ::GetWindowLongPtr or ::SetWindowLongPtr functions with "nIndex" set
  //  to "GWLP_HWNDPARENT" which actually means the window owner.
  HWND hwndParent = parent ? parent->GetAcceleratedWidget() : NULL;
  if (hwndParent ==
      (HWND)::GetWindowLongPtr(GetAcceleratedWidget(), GWLP_HWNDPARENT))
    return;
  ::SetWindowLongPtr(GetAcceleratedWidget(), GWLP_HWNDPARENT,
                     (LONG_PTR)hwndParent);
  // Ensures the visibility
  if (IsVisible()) {
    WINDOWPLACEMENT wp;
    wp.length = sizeof(WINDOWPLACEMENT);
    ::GetWindowPlacement(GetAcceleratedWidget(), &wp);
    ::ShowWindow(GetAcceleratedWidget(), SW_HIDE);
    ::ShowWindow(GetAcceleratedWidget(), wp.showCmd);
    ::BringWindowToTop(GetAcceleratedWidget());
  }
#endif
}

gfx::NativeView NativeWindowViews::GetNativeView() const {
  return widget()->GetNativeView();
}

gfx::NativeWindow NativeWindowViews::GetNativeWindow() const {
  return widget()->GetNativeWindow();
}

void NativeWindowViews::SetProgressBar(double progress,
                                       NativeWindow::ProgressState state) {
#if defined(OS_WIN)
  taskbar_host_.SetProgressBar(GetAcceleratedWidget(), progress, state);
#elif defined(OS_LINUX)
  if (unity::IsRunning()) {
    unity::SetProgressFraction(progress);
  }
#endif
}

void NativeWindowViews::SetOverlayIcon(const gfx::Image& overlay,
                                       const std::string& description) {
#if defined(OS_WIN)
  SkBitmap overlay_bitmap = overlay.AsBitmap();
  taskbar_host_.SetOverlayIcon(GetAcceleratedWidget(), overlay_bitmap,
                               description);
#endif
}

void NativeWindowViews::SetAutoHideMenuBar(bool auto_hide) {
  root_view_->SetAutoHideMenuBar(auto_hide);
}

bool NativeWindowViews::IsMenuBarAutoHide() {
  return root_view_->IsMenuBarAutoHide();
}

void NativeWindowViews::SetMenuBarVisibility(bool visible) {
  root_view_->SetMenuBarVisibility(visible);
}

bool NativeWindowViews::IsMenuBarVisible() {
  return root_view_->IsMenuBarVisible();
}

void NativeWindowViews::SetVisibleOnAllWorkspaces(
    bool visible,
    bool visibleOnFullScreen,
    bool skipTransformProcessType) {
  widget()->SetVisibleOnAllWorkspaces(visible);
}

bool NativeWindowViews::IsVisibleOnAllWorkspaces() {
#if defined(USE_X11)
  // Use the presence/absence of _NET_WM_STATE_STICKY in _NET_WM_STATE to
  // determine whether the current window is visible on all workspaces.
  x11::Atom sticky_atom = x11::GetAtom("_NET_WM_STATE_STICKY");
  std::vector<x11::Atom> wm_states;
  GetArrayProperty(static_cast<x11::Window>(GetAcceleratedWidget()),
                   x11::GetAtom("_NET_WM_STATE"), &wm_states);
  return std::find(wm_states.begin(), wm_states.end(), sticky_atom) !=
         wm_states.end();
#else
  return false;
#endif
}

content::DesktopMediaID NativeWindowViews::GetDesktopMediaID() const {
  const gfx::AcceleratedWidget accelerated_widget = GetAcceleratedWidget();
  content::DesktopMediaID::Id window_handle = content::DesktopMediaID::kNullId;
  content::DesktopMediaID::Id aura_id = content::DesktopMediaID::kNullId;
#if defined(OS_WIN)
  window_handle =
      reinterpret_cast<content::DesktopMediaID::Id>(accelerated_widget);
#elif defined(OS_LINUX)
  window_handle = static_cast<uint32_t>(accelerated_widget);
#endif
  aura::WindowTreeHost* const host =
      aura::WindowTreeHost::GetForAcceleratedWidget(accelerated_widget);
  aura::Window* const aura_window = host ? host->window() : nullptr;
  if (aura_window) {
    aura_id = content::DesktopMediaID::RegisterNativeWindow(
                  content::DesktopMediaID::TYPE_WINDOW, aura_window)
                  .window_id;
  }

  // No constructor to pass the aura_id. Make sure to not use the other
  // constructor that has a third parameter, it is for yet another purpose.
  content::DesktopMediaID result = content::DesktopMediaID(
      content::DesktopMediaID::TYPE_WINDOW, window_handle);

  // Confusing but this is how content::DesktopMediaID is designed. The id
  // property is the window handle whereas the window_id property is an id
  // given by a map containing all aura instances.
  result.window_id = aura_id;
  return result;
}

gfx::AcceleratedWidget NativeWindowViews::GetAcceleratedWidget() const {
  if (GetNativeWindow() && GetNativeWindow()->GetHost())
    return GetNativeWindow()->GetHost()->GetAcceleratedWidget();
  else
    return gfx::kNullAcceleratedWidget;
}

NativeWindowHandle NativeWindowViews::GetNativeWindowHandle() const {
  return GetAcceleratedWidget();
}

gfx::Rect NativeWindowViews::ContentBoundsToWindowBounds(
    const gfx::Rect& bounds) const {
  if (!has_frame())
    return bounds;

  gfx::Rect window_bounds(bounds);
#if defined(OS_WIN)
  if (widget()->non_client_view()) {
    HWND hwnd = GetAcceleratedWidget();
    gfx::Rect dpi_bounds = DIPToScreenRect(hwnd, bounds);
    window_bounds = ScreenToDIPRect(
        hwnd, widget()->non_client_view()->GetWindowBoundsForClientBounds(
                  dpi_bounds));
  }
#endif

  if (root_view_->HasMenu() && root_view_->IsMenuBarVisible()) {
    int menu_bar_height = root_view_->GetMenuBarHeight();
    window_bounds.set_y(window_bounds.y() - menu_bar_height);
    window_bounds.set_height(window_bounds.height() + menu_bar_height);
  }
  return window_bounds;
}

gfx::Rect NativeWindowViews::WindowBoundsToContentBounds(
    const gfx::Rect& bounds) const {
  if (!has_frame())
    return bounds;

  gfx::Rect content_bounds(bounds);
#if defined(OS_WIN)
  HWND hwnd = GetAcceleratedWidget();
  content_bounds.set_size(DIPToScreenRect(hwnd, content_bounds).size());
  RECT rect;
  SetRectEmpty(&rect);
  DWORD style = ::GetWindowLong(hwnd, GWL_STYLE);
  DWORD ex_style = ::GetWindowLong(hwnd, GWL_EXSTYLE);
  AdjustWindowRectEx(&rect, style, FALSE, ex_style);
  content_bounds.set_width(content_bounds.width() - (rect.right - rect.left));
  content_bounds.set_height(content_bounds.height() - (rect.bottom - rect.top));
  content_bounds.set_size(ScreenToDIPRect(hwnd, content_bounds).size());
#endif

  if (root_view_->HasMenu() && root_view_->IsMenuBarVisible()) {
    int menu_bar_height = root_view_->GetMenuBarHeight();
    content_bounds.set_y(content_bounds.y() + menu_bar_height);
    content_bounds.set_height(content_bounds.height() - menu_bar_height);
  }
  return content_bounds;
}

void NativeWindowViews::UpdateDraggableRegions(
    const std::vector<mojom::DraggableRegionPtr>& regions) {
  draggable_region_ = DraggableRegionsToSkRegion(regions);
}

#if defined(OS_WIN)
void NativeWindowViews::SetIcon(HICON window_icon, HICON app_icon) {
  // We are responsible for storing the images.
  window_icon_ = base::win::ScopedHICON(CopyIcon(window_icon));
  app_icon_ = base::win::ScopedHICON(CopyIcon(app_icon));

  HWND hwnd = GetAcceleratedWidget();
  SendMessage(hwnd, WM_SETICON, ICON_SMALL,
              reinterpret_cast<LPARAM>(window_icon_.get()));
  SendMessage(hwnd, WM_SETICON, ICON_BIG,
              reinterpret_cast<LPARAM>(app_icon_.get()));
}
#elif defined(OS_LINUX)
void NativeWindowViews::SetIcon(const gfx::ImageSkia& icon) {
  auto* tree_host = views::DesktopWindowTreeHostLinux::GetHostForWidget(
      GetAcceleratedWidget());
  tree_host->SetWindowIcons(icon, {});
}
#endif

void NativeWindowViews::OnWidgetActivationChanged(views::Widget* changed_widget,
                                                  bool active) {
  if (changed_widget != widget())
    return;

  if (active) {
    MoveBehindTaskBarIfNeeded();
    NativeWindow::NotifyWindowFocus();
  } else {
    NativeWindow::NotifyWindowBlur();
  }

  // Hide menu bar when window is blured.
  if (!active && IsMenuBarAutoHide() && IsMenuBarVisible())
    SetMenuBarVisibility(false);

  root_view_->ResetAltState();
}

void NativeWindowViews::OnWidgetBoundsChanged(views::Widget* changed_widget,
                                              const gfx::Rect& bounds) {
  if (changed_widget != widget())
    return;

  // Note: We intentionally use `GetBounds()` instead of `bounds` to properly
  // handle minimized windows on Windows.
  const auto new_bounds = GetBounds();
  if (widget_size_ != new_bounds.size()) {
    int width_delta = new_bounds.width() - widget_size_.width();
    int height_delta = new_bounds.height() - widget_size_.height();
    for (NativeBrowserView* item : browser_views()) {
      auto* native_view = static_cast<NativeBrowserViewViews*>(item);
      native_view->SetAutoResizeProportions(widget_size_);
      native_view->AutoResize(new_bounds, width_delta, height_delta);
    }

    NotifyWindowResize();
    widget_size_ = new_bounds.size();
  }
}

void NativeWindowViews::OnWidgetDestroying(views::Widget* widget) {
  aura::Window* window = GetNativeWindow();
  if (window)
    window->RemovePreTargetHandler(this);
}

void NativeWindowViews::OnWidgetDestroyed(views::Widget* changed_widget) {
  widget_destroyed_ = true;
}

views::View* NativeWindowViews::GetInitiallyFocusedView() {
  return focused_view_;
}

bool NativeWindowViews::CanMaximize() const {
  return resizable_ && maximizable_;
}

bool NativeWindowViews::CanMinimize() const {
#if defined(OS_WIN)
  return minimizable_;
#elif defined(OS_LINUX)
  return true;
#endif
}

std::u16string NativeWindowViews::GetWindowTitle() const {
  return base::UTF8ToUTF16(title_);
}

views::View* NativeWindowViews::GetContentsView() {
  return root_view_.get();
}

bool NativeWindowViews::ShouldDescendIntoChildForEventHandling(
    gfx::NativeView child,
    const gfx::Point& location) {
  // App window should claim mouse events that fall within any BrowserViews'
  // draggable region.
  for (auto* view : browser_views()) {
    auto* native_view = static_cast<NativeBrowserViewViews*>(view);
    auto* view_draggable_region = native_view->draggable_region();
    if (view_draggable_region &&
        view_draggable_region->contains(location.x(), location.y()))
      return false;
  }

  // App window should claim mouse events that fall within the draggable region.
  if (draggable_region() &&
      draggable_region()->contains(location.x(), location.y()))
    return false;

  // And the events on border for dragging resizable frameless window.
  if ((!has_frame() || has_client_frame()) && resizable_) {
    auto* frame =
        static_cast<FramelessView*>(widget()->non_client_view()->frame_view());
    return frame->ResizingBorderHitTest(location) == HTNOWHERE;
  }

  return true;
}

views::ClientView* NativeWindowViews::CreateClientView(views::Widget* widget) {
  return new NativeWindowClientView(widget, root_view_.get(), this);
}

std::unique_ptr<views::NonClientFrameView>
NativeWindowViews::CreateNonClientFrameView(views::Widget* widget) {
#if defined(OS_WIN)
  auto frame_view = std::make_unique<WinFrameView>();
  frame_view->Init(this, widget);
  return frame_view;
#else
  if (has_frame() && !has_client_frame()) {
    return std::make_unique<NativeFrameView>(this, widget);
  } else {
    auto frame_view = has_frame() && has_client_frame()
                          ? std::make_unique<ClientFrameViewLinux>()
                          : std::make_unique<FramelessView>();
    frame_view->Init(this, widget);
    return frame_view;
  }
#endif
}

void NativeWindowViews::OnWidgetMove() {
  NotifyWindowMove();
}

void NativeWindowViews::HandleKeyboardEvent(
    content::WebContents*,
    const content::NativeWebKeyboardEvent& event) {
  if (widget_destroyed_)
    return;

#if defined(OS_LINUX)
  if (event.windows_key_code == ui::VKEY_BROWSER_BACK)
    NotifyWindowExecuteAppCommand(kBrowserBackward);
  else if (event.windows_key_code == ui::VKEY_BROWSER_FORWARD)
    NotifyWindowExecuteAppCommand(kBrowserForward);
#endif

  keyboard_event_handler_->HandleKeyboardEvent(event,
                                               root_view_->GetFocusManager());
  root_view_->HandleKeyEvent(event);
}

void NativeWindowViews::OnMouseEvent(ui::MouseEvent* event) {
  if (event->type() != ui::ET_MOUSE_PRESSED)
    return;

  // Alt+Click should not toggle menu bar.
  root_view_->ResetAltState();

#if defined(OS_LINUX)
  if (event->changed_button_flags() == ui::EF_BACK_MOUSE_BUTTON)
    NotifyWindowExecuteAppCommand(kBrowserBackward);
  else if (event->changed_button_flags() == ui::EF_FORWARD_MOUSE_BUTTON)
    NotifyWindowExecuteAppCommand(kBrowserForward);
#endif
}

ui::WindowShowState NativeWindowViews::GetRestoredState() {
  if (IsMaximized()) {
#if defined(OS_WIN)
    // Only restore Maximized state when window is NOT transparent style
    if (!transparent()) {
      return ui::SHOW_STATE_MAXIMIZED;
    }
#else
    return ui::SHOW_STATE_MAXIMIZED;
#endif
  }

  if (IsFullscreen())
    return ui::SHOW_STATE_FULLSCREEN;

  return ui::SHOW_STATE_NORMAL;
}

void NativeWindowViews::MoveBehindTaskBarIfNeeded() {
#if defined(OS_WIN)
  if (behind_task_bar_) {
    const HWND task_bar_hwnd = ::FindWindow(kUniqueTaskBarClassName, nullptr);
    ::SetWindowPos(GetAcceleratedWidget(), task_bar_hwnd, 0, 0, 0, 0,
                   SWP_NOMOVE | SWP_NOSIZE | SWP_NOACTIVATE);
  }
#endif
  // TODO(julien.isorce): Implement X11 case.
}

// static
NativeWindow* NativeWindow::Create(const gin_helper::Dictionary& options,
                                   NativeWindow* parent) {
  return new NativeWindowViews(options, parent);
}

}  // namespace electron<|MERGE_RESOLUTION|>--- conflicted
+++ resolved
@@ -73,11 +73,7 @@
 
 #elif defined(OS_WIN)
 #include "base/win/win_util.h"
-<<<<<<< HEAD
-#include "extensions/common/image_util.h"
-=======
 #include "content/public/common/color_parser.h"
->>>>>>> 34769dd9
 #include "shell/browser/ui/views/win_frame_view.h"
 #include "shell/browser/ui/win/electron_desktop_native_widget_aura.h"
 #include "skia/ext/skia_utils_win.h"
@@ -85,10 +81,6 @@
 #include "ui/display/screen.h"
 #include "ui/display/win/screen_win.h"
 #include "ui/gfx/color_utils.h"
-<<<<<<< HEAD
-#include "ui/views/widget/desktop_aura/desktop_native_widget_aura.h"
-=======
->>>>>>> 34769dd9
 #endif
 
 namespace electron {
@@ -199,26 +191,16 @@
     std::string overlay_color_string;
     if (titlebar_overlay_obj.Get(options::kOverlayButtonColor,
                                  &overlay_color_string)) {
-<<<<<<< HEAD
-      bool success = extensions::image_util::ParseCssColorString(
-          overlay_color_string, &overlay_button_color_);
-=======
       bool success = content::ParseCssColorString(overlay_color_string,
                                                   &overlay_button_color_);
->>>>>>> 34769dd9
       DCHECK(success);
     }
 
     std::string overlay_symbol_color_string;
     if (titlebar_overlay_obj.Get(options::kOverlaySymbolColor,
                                  &overlay_symbol_color_string)) {
-<<<<<<< HEAD
-      bool success = extensions::image_util::ParseCssColorString(
-          overlay_symbol_color_string, &overlay_symbol_color_);
-=======
       bool success = content::ParseCssColorString(overlay_symbol_color_string,
                                                   &overlay_symbol_color_);
->>>>>>> 34769dd9
       DCHECK(success);
     }
   }
