import { webContents } from 'electron/main';
import { ipcMainInternal } from '@electron/internal/browser/ipc-main-internal';
import * as ipcMainUtils from '@electron/internal/browser/ipc-main-internal-utils';
import { parseWebViewWebPreferences } from '@electron/internal/browser/parse-features-string';
import { syncMethods, asyncMethods, properties } from '@electron/internal/common/web-view-methods';
import { webViewEvents } from '@electron/internal/browser/web-view-events';
import { IPC_MESSAGES } from '@electron/internal/common/ipc-messages';

interface GuestInstance {
  elementInstanceId?: number;
  visibilityState?: VisibilityState;
  embedder: Electron.WebContents;
  guest: Electron.WebContents;
}

const webViewManager = process._linkedBinding('electron_browser_web_view_manager');
const eventBinding = process._linkedBinding('electron_browser_event');

const supportedWebViewEvents = Object.keys(webViewEvents);

const guestInstances = new Map<number, GuestInstance>();
const embedderElementsMap = new Map<string, number>();

function sanitizeOptionsForGuest (options: Record<string, any>) {
  const ret = { ...options };
  // WebContents values can't be sent over IPC.
  delete ret.webContents;
  return ret;
}

function makeWebPreferences (embedder: Electron.WebContents, params: Record<string, any>) {
  // parse the 'webpreferences' attribute string, if set
  // this uses the same parsing rules as window.open uses for its features
  const parsedWebPreferences =
    typeof params.webpreferences === 'string'
      ? parseWebViewWebPreferences(params.webpreferences)
      : null;

  const webPreferences: Electron.WebPreferences = {
    nodeIntegration: params.nodeintegration != null ? params.nodeintegration : false,
    nodeIntegrationInSubFrames: params.nodeintegrationinsubframes != null ? params.nodeintegrationinsubframes : false,
    plugins: params.plugins,
    zoomFactor: embedder.zoomFactor,
    disablePopups: !params.allowpopups,
    webSecurity: !params.disablewebsecurity,
    enableBlinkFeatures: params.blinkfeatures,
    disableBlinkFeatures: params.disableblinkfeatures,
    ...parsedWebPreferences
  };

  if (params.preload) {
    webPreferences.preloadURL = params.preload;
  }

  // Security options that guest will always inherit from embedder
  const inheritedWebPreferences = new Map([
    ['contextIsolation', true],
    ['javascript', false],
    ['nativeWindowOpen', true],
    ['nodeIntegration', false],
    ['sandbox', true],
    ['nodeIntegrationInSubFrames', false],
    ['enableWebSQL', false]
  ]);

  // Inherit certain option values from embedder
  const lastWebPreferences = embedder.getLastWebPreferences()!;
  for (const [name, value] of inheritedWebPreferences) {
    if (lastWebPreferences[name as keyof Electron.WebPreferences] === value) {
      (webPreferences as any)[name] = value;
    }
  }

  return webPreferences;
}

function makeLoadURLOptions (params: Record<string, any>) {
  const opts: Electron.LoadURLOptions = {};
  if (params.httpreferrer) {
    opts.httpReferrer = params.httpreferrer;
  }
  if (params.useragent) {
    opts.userAgent = params.useragent;
  }
  return opts;
}

// Create a new guest instance.
const createGuest = function (embedder: Electron.WebContents, embedderFrameId: number, elementInstanceId: number, params: Record<string, any>) {
  // eslint-disable-next-line no-undef
  const guest = (webContents as typeof ElectronInternal.WebContents).create({
    type: 'webview',
    partition: params.partition,
    embedder
  });
  const guestInstanceId = guest.id;
  guestInstances.set(guestInstanceId, {
    guest,
    embedder
  });

  // Clear the guest from map when it is destroyed.
  guest.once('destroyed', () => {
    if (guestInstances.has(guestInstanceId)) {
      detachGuest(embedder, guestInstanceId);
    }
  });

  // Init guest web view after attached.
  guest.once('did-attach' as any, function (this: Electron.WebContents, event: Electron.Event) {
    const params = this.attachParams!;
    delete this.attachParams;

    const previouslyAttached = this.viewInstanceId != null;
    this.viewInstanceId = params.instanceId;

    // Only load URL and set size on first attach
    if (previouslyAttached) {
      return;
    }

    if (params.src) {
      this.loadURL(params.src, params.opts);
    }
    embedder.emit('did-attach-webview', event, guest);
  });

  const sendToEmbedder = (channel: string, ...args: any[]) => {
    if (!embedder.isDestroyed()) {
      embedder._sendInternal(`${channel}-${guest.viewInstanceId}`, ...args);
    }
  };

  const makeProps = (eventKey: string, args: any[]) => {
    const props: Record<string, any> = {};
    webViewEvents[eventKey].forEach((prop, index) => {
      props[prop] = args[index];
    });
    return props;
  };

  // Dispatch events to embedder.
  for (const event of supportedWebViewEvents) {
    guest.on(event as any, function (_, ...args: any[]) {
      sendToEmbedder(IPC_MESSAGES.GUEST_VIEW_INTERNAL_DISPATCH_EVENT, event, makeProps(event, args));
    });
  }

  guest.on('new-window', function (event, url, frameName, disposition, options) {
    sendToEmbedder(IPC_MESSAGES.GUEST_VIEW_INTERNAL_DISPATCH_EVENT, 'new-window', {
      url,
      frameName,
      disposition,
      options: sanitizeOptionsForGuest(options)
    });
  });

  // Dispatch guest's IPC messages to embedder.
  guest.on('ipc-message-host' as any, function (event: Electron.IpcMainEvent, channel: string, args: any[]) {
<<<<<<< HEAD
    sendToEmbedder(IPC_MESSAGES.GUEST_VIEW_INTERNAL_IPC_MESSAGE, {
=======
    sendToEmbedder(IPC_MESSAGES.GUEST_VIEW_INTERNAL_DISPATCH_EVENT, 'ipc-message', {
>>>>>>> 34769dd9
      frameId: [event.processId, event.frameId],
      channel,
      args
    });
  });

  // Notify guest of embedder window visibility when it is ready
  // FIXME Remove once https://github.com/electron/electron/issues/6828 is fixed
  guest.on('dom-ready', function () {
    const guestInstance = guestInstances.get(guestInstanceId);
    if (guestInstance != null && guestInstance.visibilityState != null) {
      guest._sendInternal(IPC_MESSAGES.GUEST_INSTANCE_VISIBILITY_CHANGE, guestInstance.visibilityState);
    }
  });

  if (attachGuest(embedder, embedderFrameId, elementInstanceId, guestInstanceId, params)) {
    return guestInstanceId;
  }

  return -1;
};

// Attach the guest to an element of embedder.
const attachGuest = function (embedder: Electron.WebContents, embedderFrameId: number, elementInstanceId: number, guestInstanceId: number, params: Record<string, any>) {
  // Destroy the old guest when attaching.
  const key = `${embedder.id}-${elementInstanceId}`;
  const oldGuestInstanceId = embedderElementsMap.get(key);
  if (oldGuestInstanceId != null) {
    // Reattachment to the same guest is just a no-op.
    if (oldGuestInstanceId === guestInstanceId) {
      return false;
    }

    const oldGuestInstance = guestInstances.get(oldGuestInstanceId);
    if (oldGuestInstance) {
      oldGuestInstance.guest.detachFromOuterFrame();
    }
  }

  const guestInstance = guestInstances.get(guestInstanceId);
  // If this isn't a valid guest instance then do nothing.
  if (!guestInstance) {
    console.error(new Error(`Guest attach failed: Invalid guestInstanceId ${guestInstanceId}`));
    return false;
  }
  const { guest } = guestInstance;
  if (guest.hostWebContents !== embedder) {
    console.error(new Error(`Guest attach failed: Access denied to guestInstanceId ${guestInstanceId}`));
    return false;
  }

  const { instanceId } = params;

  // If this guest is already attached to an element then remove it
  if (guestInstance.elementInstanceId) {
    const oldKey = `${guestInstance.embedder.id}-${guestInstance.elementInstanceId}`;
    embedderElementsMap.delete(oldKey);

    // Remove guest from embedder if moving across web views
    if (guest.viewInstanceId !== instanceId) {
      webViewManager.removeGuest(guestInstance.embedder, guestInstanceId);
      guestInstance.embedder._sendInternal(`${IPC_MESSAGES.GUEST_VIEW_INTERNAL_DESTROY_GUEST}-${guest.viewInstanceId}`);
    }
  }

  const webPreferences = makeWebPreferences(embedder, params);

  const event = eventBinding.createWithSender(embedder);
  embedder.emit('will-attach-webview', event, webPreferences, params);
  if (event.defaultPrevented) {
    if (guest.viewInstanceId == null) guest.viewInstanceId = instanceId;
    guest.destroy();
    return false;
  }

  guest.attachParams = { instanceId, src: params.src, opts: makeLoadURLOptions(params) };
  embedderElementsMap.set(key, guestInstanceId);

  guest.setEmbedder(embedder);
  guestInstance.embedder = embedder;
  guestInstance.elementInstanceId = elementInstanceId;

  watchEmbedder(embedder);

  webViewManager.addGuest(guestInstanceId, embedder, guest, webPreferences);
  guest.attachToIframe(embedder, embedderFrameId);
  return true;
};

// Remove an guest-embedder relationship.
const detachGuest = function (embedder: Electron.WebContents, guestInstanceId: number) {
  const guestInstance = guestInstances.get(guestInstanceId);

  if (!guestInstance) return;

  if (embedder !== guestInstance.embedder) {
    return;
  }

  webViewManager.removeGuest(embedder, guestInstanceId);
  guestInstances.delete(guestInstanceId);

  const key = `${embedder.id}-${guestInstance.elementInstanceId}`;
  embedderElementsMap.delete(key);
};

// Once an embedder has had a guest attached we watch it for destruction to
// destroy any remaining guests.
const watchedEmbedders = new Set<Electron.WebContents>();
const watchEmbedder = function (embedder: Electron.WebContents) {
  if (watchedEmbedders.has(embedder)) {
    return;
  }
  watchedEmbedders.add(embedder);

  // Forward embedder window visibility change events to guest
  const onVisibilityChange = function (visibilityState: VisibilityState) {
    for (const guestInstance of guestInstances.values()) {
      guestInstance.visibilityState = visibilityState;
      if (guestInstance.embedder === embedder) {
        guestInstance.guest._sendInternal(IPC_MESSAGES.GUEST_INSTANCE_VISIBILITY_CHANGE, visibilityState);
      }
    }
  };
  embedder.on('-window-visibility-change' as any, onVisibilityChange);

  embedder.once('will-destroy' as any, () => {
    // Usually the guestInstances is cleared when guest is destroyed, but it
    // may happen that the embedder gets manually destroyed earlier than guest,
    // and the embedder will be invalid in the usual code path.
    for (const [guestInstanceId, guestInstance] of guestInstances) {
      if (guestInstance.embedder === embedder) {
        detachGuest(embedder, guestInstanceId);
      }
    }
    // Clear the listeners.
    embedder.removeListener('-window-visibility-change' as any, onVisibilityChange);
    watchedEmbedders.delete(embedder);
  });
};

const isWebViewTagEnabledCache = new WeakMap();

const isWebViewTagEnabled = function (contents: Electron.WebContents) {
  if (!isWebViewTagEnabledCache.has(contents)) {
    const webPreferences = contents.getLastWebPreferences() || {};
    isWebViewTagEnabledCache.set(contents, !!webPreferences.webviewTag);
  }

  return isWebViewTagEnabledCache.get(contents);
};

const makeSafeHandler = function<Event extends { sender: Electron.WebContents }> (channel: string, handler: (event: Event, ...args: any[]) => any) {
  return (event: Event, ...args: any[]) => {
    if (isWebViewTagEnabled(event.sender)) {
      return handler(event, ...args);
    } else {
      console.error(`<webview> IPC message ${channel} sent by WebContents with <webview> disabled (${event.sender.id})`);
      throw new Error('<webview> disabled');
    }
  };
};

const handleMessage = function (channel: string, handler: (event: Electron.IpcMainInvokeEvent, ...args: any[]) => any) {
  ipcMainInternal.handle(channel, makeSafeHandler(channel, handler));
};

const handleMessageSync = function (channel: string, handler: (event: ElectronInternal.IpcMainInternalEvent, ...args: any[]) => any) {
  ipcMainUtils.handleSync(channel, makeSafeHandler(channel, handler));
};

handleMessage(IPC_MESSAGES.GUEST_VIEW_MANAGER_CREATE_AND_ATTACH_GUEST, function (event, embedderFrameId: number, elementInstanceId: number, params) {
  return createGuest(event.sender, embedderFrameId, elementInstanceId, params);
});

handleMessageSync(IPC_MESSAGES.GUEST_VIEW_MANAGER_DETACH_GUEST, function (event, guestInstanceId: number) {
  return detachGuest(event.sender, guestInstanceId);
});

// this message is sent by the actual <webview>
ipcMainInternal.on(IPC_MESSAGES.GUEST_VIEW_MANAGER_FOCUS_CHANGE, function (event: ElectronInternal.IpcMainInternalEvent, focus: boolean) {
  event.sender.emit('-focus-change', {}, focus);
});

handleMessage(IPC_MESSAGES.GUEST_VIEW_MANAGER_CALL, function (event, guestInstanceId: number, method: string, args: any[]) {
  const guest = getGuestForWebContents(guestInstanceId, event.sender);
  if (!asyncMethods.has(method)) {
    throw new Error(`Invalid method: ${method}`);
  }

  return (guest as any)[method](...args);
});

handleMessageSync(IPC_MESSAGES.GUEST_VIEW_MANAGER_CALL, function (event, guestInstanceId: number, method: string, args: any[]) {
  const guest = getGuestForWebContents(guestInstanceId, event.sender);
  if (!syncMethods.has(method)) {
    throw new Error(`Invalid method: ${method}`);
  }

  return (guest as any)[method](...args);
});

handleMessageSync(IPC_MESSAGES.GUEST_VIEW_MANAGER_PROPERTY_GET, function (event, guestInstanceId: number, property: string) {
  const guest = getGuestForWebContents(guestInstanceId, event.sender);
  if (!properties.has(property)) {
    throw new Error(`Invalid property: ${property}`);
  }

  return (guest as any)[property];
});

handleMessageSync(IPC_MESSAGES.GUEST_VIEW_MANAGER_PROPERTY_SET, function (event, guestInstanceId: number, property: string, val: any) {
  const guest = getGuestForWebContents(guestInstanceId, event.sender);
  if (!properties.has(property)) {
    throw new Error(`Invalid property: ${property}`);
  }

  (guest as any)[property] = val;
});

// Returns WebContents from its guest id hosted in given webContents.
const getGuestForWebContents = function (guestInstanceId: number, contents: Electron.WebContents) {
  const guestInstance = guestInstances.get(guestInstanceId);
  if (!guestInstance) {
    throw new Error(`Invalid guestInstanceId: ${guestInstanceId}`);
  }
  if (guestInstance.guest.hostWebContents !== contents) {
    throw new Error(`Access denied to guestInstanceId: ${guestInstanceId}`);
  }
  return guestInstance.guest;
};<|MERGE_RESOLUTION|>--- conflicted
+++ resolved
@@ -157,11 +157,7 @@
 
   // Dispatch guest's IPC messages to embedder.
   guest.on('ipc-message-host' as any, function (event: Electron.IpcMainEvent, channel: string, args: any[]) {
-<<<<<<< HEAD
-    sendToEmbedder(IPC_MESSAGES.GUEST_VIEW_INTERNAL_IPC_MESSAGE, {
-=======
     sendToEmbedder(IPC_MESSAGES.GUEST_VIEW_INTERNAL_DISPATCH_EVENT, 'ipc-message', {
->>>>>>> 34769dd9
       frameId: [event.processId, event.frameId],
       channel,
       args
