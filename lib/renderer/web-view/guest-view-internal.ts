import { ipcRendererInternal } from '@electron/internal/renderer/ipc-renderer-internal';
import * as ipcRendererUtils from '@electron/internal/renderer/ipc-renderer-internal-utils';
import { IPC_MESSAGES } from '@electron/internal/common/ipc-messages';

const { mainFrame: webFrame } = process._linkedBinding('electron_renderer_web_frame');

export interface GuestViewDelegate {
  dispatchEvent (eventName: string, props: Record<string, any>): void;
  reset(): void;
}

const DEPRECATED_EVENTS: Record<string, string> = {
  'page-title-updated': 'page-title-set'
} as const;

export function registerEvents (viewInstanceId: number, delegate: GuestViewDelegate) {
  ipcRendererInternal.on(`${IPC_MESSAGES.GUEST_VIEW_INTERNAL_DESTROY_GUEST}-${viewInstanceId}`, function () {
    delegate.reset();
    delegate.dispatchEvent('destroyed', {});
  });

  ipcRendererInternal.on(`${IPC_MESSAGES.GUEST_VIEW_INTERNAL_DISPATCH_EVENT}-${viewInstanceId}`, function (event, eventName, props) {
    if (DEPRECATED_EVENTS[eventName] != null) {
      delegate.dispatchEvent(DEPRECATED_EVENTS[eventName], props);
    }

<<<<<<< HEAD
  ipcRendererInternal.on(`${IPC_MESSAGES.GUEST_VIEW_INTERNAL_IPC_MESSAGE}-${viewInstanceId}`, function (event, data) {
    delegate.dispatchEvent('ipc-message', data);
=======
    delegate.dispatchEvent(eventName, props);
>>>>>>> 34769dd9
  });
}

export function deregisterEvents (viewInstanceId: number) {
  ipcRendererInternal.removeAllListeners(`${IPC_MESSAGES.GUEST_VIEW_INTERNAL_DESTROY_GUEST}-${viewInstanceId}`);
  ipcRendererInternal.removeAllListeners(`${IPC_MESSAGES.GUEST_VIEW_INTERNAL_DISPATCH_EVENT}-${viewInstanceId}`);
}

export function createGuest (iframe: HTMLIFrameElement, elementInstanceId: number, params: Record<string, any>): Promise<number> {
  if (!(iframe instanceof HTMLIFrameElement)) {
    throw new Error('Invalid embedder frame');
  }

  const embedderFrameId = webFrame.getWebFrameId(iframe.contentWindow!);
  if (embedderFrameId < 0) { // this error should not happen.
    throw new Error('Invalid embedder frame');
  }

  return ipcRendererInternal.invoke(IPC_MESSAGES.GUEST_VIEW_MANAGER_CREATE_AND_ATTACH_GUEST, embedderFrameId, elementInstanceId, params);
}

export function detachGuest (guestInstanceId: number) {
  return ipcRendererUtils.invokeSync(IPC_MESSAGES.GUEST_VIEW_MANAGER_DETACH_GUEST, guestInstanceId);
}

export function invoke (guestInstanceId: number, method: string, args: any[]) {
  return ipcRendererInternal.invoke(IPC_MESSAGES.GUEST_VIEW_MANAGER_CALL, guestInstanceId, method, args);
}

export function invokeSync (guestInstanceId: number, method: string, args: any[]) {
  return ipcRendererUtils.invokeSync(IPC_MESSAGES.GUEST_VIEW_MANAGER_CALL, guestInstanceId, method, args);
}

export function propertyGet (guestInstanceId: number, name: string) {
  return ipcRendererUtils.invokeSync(IPC_MESSAGES.GUEST_VIEW_MANAGER_PROPERTY_GET, guestInstanceId, name);
}

export function propertySet (guestInstanceId: number, name: string, value: any) {
  return ipcRendererUtils.invokeSync(IPC_MESSAGES.GUEST_VIEW_MANAGER_PROPERTY_SET, guestInstanceId, name, value);
}<|MERGE_RESOLUTION|>--- conflicted
+++ resolved
@@ -24,12 +24,7 @@
       delegate.dispatchEvent(DEPRECATED_EVENTS[eventName], props);
     }
 
-<<<<<<< HEAD
-  ipcRendererInternal.on(`${IPC_MESSAGES.GUEST_VIEW_INTERNAL_IPC_MESSAGE}-${viewInstanceId}`, function (event, data) {
-    delegate.dispatchEvent('ipc-message', data);
-=======
     delegate.dispatchEvent(eventName, props);
->>>>>>> 34769dd9
   });
 }
 
