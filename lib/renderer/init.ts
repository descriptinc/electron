--- conflicted
+++ resolved
@@ -39,30 +39,9 @@
 
 const { ipcRendererInternal } = require('@electron/internal/renderer/ipc-renderer-internal') as typeof ipcRendererInternalModule;
 
-<<<<<<< HEAD
-v8Util.setHiddenValue(global, 'ipcNative', {
-  onMessage (internal: boolean, channel: string, ports: any[], args: any[], senderId: number) {
-    if (internal && senderId !== 0) {
-      console.error(`Message ${channel} sent by unexpected WebContents (${senderId})`);
-      return;
-    }
-    const sender = internal ? ipcRendererInternal : ipcRenderer;
-    sender.emit(channel, { sender, senderId, ports }, ...args);
-  }
-});
-
 process.getProcessMemoryInfo = () => {
   return ipcRendererInternal.invoke<Electron.ProcessMemoryInfo>(IPC_MESSAGES.BROWSER_GET_PROCESS_MEMORY_INFO);
 };
-
-// Use electron module after everything is ready.
-const { webFrameInit } = require('@electron/internal/renderer/web-frame-init') as typeof webFrameInitModule;
-webFrameInit();
-=======
-process.getProcessMemoryInfo = () => {
-  return ipcRendererInternal.invoke<Electron.ProcessMemoryInfo>(IPC_MESSAGES.BROWSER_GET_PROCESS_MEMORY_INFO);
-};
->>>>>>> 34769dd9
 
 // Process command line arguments.
 const { hasSwitch, getSwitchValue } = process._linkedBinding('electron_common_command_line');
